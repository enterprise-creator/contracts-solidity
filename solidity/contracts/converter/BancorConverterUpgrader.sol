--- conflicted
+++ resolved
@@ -1,266 +1,258 @@
-pragma solidity 0.4.26;
-import './interfaces/IBancorConverter.sol';
-import './interfaces/IBancorConverterUpgrader.sol';
-import './interfaces/IBancorConverterFactory.sol';
-import '../utility/ContractRegistryClient.sol';
-import '../utility/interfaces/IContractFeatures.sol';
-import '../utility/interfaces/IWhitelist.sol';
-import '../token/interfaces/IEtherToken.sol';
-import '../FeatureIds.sol';
-
-/*
-    Bancor converter dedicated interface
-*/
-contract IBancorConverterExtended is IBancorConverter, IOwned {
-    function token() public view returns (ISmartToken);
-    function maxConversionFee() public view returns (uint32);
-    function connectorTokenCount() public view returns (uint16);
-    function connectorTokens(uint256 _index) public view returns (IERC20Token);
-    function setConversionWhitelist(IWhitelist _whitelist) public;
-    function transferTokenOwnership(address _newOwner) public;
-    function withdrawTokens(IERC20Token _token, address _to, uint256 _amount) public;
-    function withdrawETH(address _to) public;
-    function acceptTokenOwnership() public;
-    function setConversionFee(uint32 _conversionFee) public;
-    function addConnector(IERC20Token _token, uint32 _weight, bool _enableVirtualBalance) public;
-<<<<<<< HEAD
-    function addETHReserve(uint32 _ratio) public;
-    function updateConnector(IERC20Token _connectorToken, uint32 _weight, bool _enableVirtualBalance, uint256 _virtualBalance) public;
-=======
-    function updateReserveVirtualBalance(IERC20Token _reserveToken, uint256 _virtualBalance) public;
->>>>>>> cbea12a3
-}
-
-/**
-  * @dev Bancor Converter Upgrader
-  * 
-  * The Bancor converter upgrader contract allows upgrading an older Bancor converter contract (0.4 and up)
-  * to the latest version.
-  * To begin the upgrade process, simply execute the 'upgrade' function.
-  * At the end of the process, the ownership of the newly upgraded converter will be transferred
-  * back to the original owner and the original owner will need to execute the 'acceptOwnership' function.
-  * 
-  * The address of the new converter is available in the ConverterUpgrade event.
-  * 
-  * Note that for older converters that don't yet have the 'upgrade' function, ownership should first
-  * be transferred manually to the ConverterUpgrader contract using the 'transferOwnership' function
-  * and then the upgrader 'upgrade' function should be executed directly.
-*/
-contract BancorConverterUpgrader is IBancorConverterUpgrader, ContractRegistryClient, FeatureIds {
-    IEtherToken etherToken;
-
-    /**
-      * @dev triggered when the contract accept a converter ownership
-      * 
-      * @param _converter   converter address
-      * @param _owner       new owner - local upgrader address
-    */
-    event ConverterOwned(address indexed _converter, address indexed _owner);
-
-    /**
-      * @dev triggered when the upgrading process is done
-      * 
-      * @param _oldConverter    old converter address
-      * @param _newConverter    new converter address
-    */
-    event ConverterUpgrade(address indexed _oldConverter, address indexed _newConverter);
-
-    /**
-      * @dev initializes a new BancorConverterUpgrader instance
-      * 
-      * @param _registry    address of a contract registry contract
-    */
-    constructor(IContractRegistry _registry, IEtherToken _etherToken) ContractRegistryClient(_registry) public {
-        etherToken = _etherToken;
-    }
-
-    /**
-      * @dev upgrades an old converter to the latest version
-      * will throw if ownership wasn't transferred to the upgrader before calling this function.
-      * ownership of the new converter will be transferred back to the original owner.
-      * fires the ConverterUpgrade event upon success.
-      * can only be called by a converter
-      * 
-      * @param _version old converter version
-    */
-    function upgrade(bytes32 _version) public {
-        upgradeOld(IBancorConverter(msg.sender), _version);
-    }
-
-    /**
-      * @dev upgrades an old converter to the latest version
-      * will throw if ownership wasn't transferred to the upgrader before calling this function.
-      * ownership of the new converter will be transferred back to the original owner.
-      * fires the ConverterUpgrade event upon success.
-      * can only be called by a converter
-      * 
-      * @param _version old converter version
-    */
-    function upgrade(uint16 _version) public {
-        upgradeOld(IBancorConverter(msg.sender), bytes32(_version));
-    }
-
-    /**
-      * @dev upgrades an old converter to the latest version
-      * will throw if ownership wasn't transferred to the upgrader before calling this function.
-      * ownership of the new converter will be transferred back to the original owner.
-      * fires the ConverterUpgrade event upon success.
-      * 
-      * @param _converter   old converter contract address
-      * @param _version     old converter version
-    */
-    function upgradeOld(IBancorConverter _converter, bytes32 _version) public {
-        _version;
-        IBancorConverterExtended converter = IBancorConverterExtended(_converter);
-        address prevOwner = converter.owner();
-        acceptConverterOwnership(converter);
-        IBancorConverterExtended newConverter = createConverter(converter);
-        copyConnectors(converter, newConverter);
-        copyConversionFee(converter, newConverter);
-        transferConnectorsBalances(converter, newConverter);                
-        ISmartToken token = converter.token();
-
-        if (token.owner() == address(converter)) {
-            converter.transferTokenOwnership(newConverter);
-            newConverter.acceptTokenOwnership();
-        }
-
-        converter.transferOwnership(prevOwner);
-        newConverter.transferOwnership(prevOwner);
-
-        emit ConverterUpgrade(address(converter), address(newConverter));
-    }
-
-    /**
-      * @dev the first step when upgrading a converter is to transfer the ownership to the local contract.
-      * the upgrader contract then needs to accept the ownership transfer before initiating
-      * the upgrade process.
-      * fires the ConverterOwned event upon success
-      * 
-      * @param _oldConverter       converter to accept ownership of
-    */
-    function acceptConverterOwnership(IBancorConverterExtended _oldConverter) private {
-        _oldConverter.acceptOwnership();
-        emit ConverterOwned(_oldConverter, this);
-    }
-
-    /**
-      * @dev creates a new converter with same basic data as the original old converter
-      * the newly created converter will have no connectors at this step.
-      * 
-      * @param _oldConverter    old converter contract address
-      * 
-      * @return the new converter  new converter contract address
-    */
-    function createConverter(IBancorConverterExtended _oldConverter) private returns(IBancorConverterExtended) {
-        IWhitelist whitelist;
-        ISmartToken token = _oldConverter.token();
-        uint32 maxConversionFee = _oldConverter.maxConversionFee();
-
-        IBancorConverterFactory converterFactory = IBancorConverterFactory(addressOf(BANCOR_CONVERTER_FACTORY));
-        address converterAddress = converterFactory.createConverter(
-            token,
-            registry,
-            maxConversionFee,
-            IERC20Token(address(0)),
-            0
-        );
-
-        IBancorConverterExtended converter = IBancorConverterExtended(converterAddress);
-        converter.acceptOwnership();
-
-        // get the contract features address from the registry
-        IContractFeatures features = IContractFeatures(addressOf(CONTRACT_FEATURES));
-
-        if (features.isSupported(_oldConverter, FeatureIds.CONVERTER_CONVERSION_WHITELIST)) {
-            whitelist = _oldConverter.conversionWhitelist();
-            if (whitelist != address(0))
-                converter.setConversionWhitelist(whitelist);
-        }
-
-        return converter;
-    }
-
-    /**
-      * @dev copies the connectors from the old converter to the new one.
-      * note that this will not work for an unlimited number of connectors due to block gas limit constraints.
-      * 
-      * @param _oldConverter    old converter contract address
-      * @param _newConverter    new converter contract address
-    */
-    function copyConnectors(IBancorConverterExtended _oldConverter, IBancorConverterExtended _newConverter)
-        private
-    {
-        uint16 connectorTokenCount = _oldConverter.connectorTokenCount();
-
-        for (uint16 i = 0; i < connectorTokenCount; i++) {
-            address connectorAddress = _oldConverter.connectorTokens(i);
-            (uint256 virtualBalance, uint32 weight, , , ) = _oldConverter.connectors(connectorAddress);
-
-            // Ether reserve
-            if (connectorAddress == address(0)) {
-                _newConverter.addETHReserve(weight);
-            }
-            // Ether reserve token
-            else if (connectorAddress == address(etherToken)) {
-                _newConverter.addETHReserve(weight);
-            }
-            // ERC20 reserve token
-            else {
-                _newConverter.addConnector(IERC20Token(connectorAddress), weight, false);
-            }
-            if (virtualBalance > 0)
-<<<<<<< HEAD
-                _newConverter.updateConnector(IERC20Token(connectorAddress), weight, false, virtualBalance);
-=======
-                _newConverter.updateReserveVirtualBalance(connectorToken, virtualBalance);
->>>>>>> cbea12a3
-        }
-    }
-
-    /**
-      * @dev copies the conversion fee from the old converter to the new one
-      * 
-      * @param _oldConverter    old converter contract address
-      * @param _newConverter    new converter contract address
-    */
-    function copyConversionFee(IBancorConverterExtended _oldConverter, IBancorConverterExtended _newConverter) private {
-        uint32 conversionFee = _oldConverter.conversionFee();
-        _newConverter.setConversionFee(conversionFee);
-    }
-
-    /**
-      * @dev transfers the balance of each connector in the old converter to the new one.
-      * note that the function assumes that the new converter already has the exact same number of
-      * also, this will not work for an unlimited number of connectors due to block gas limit constraints.
-      * 
-      * @param _oldConverter    old converter contract address
-      * @param _newConverter    new converter contract address
-    */
-    function transferConnectorsBalances(IBancorConverterExtended _oldConverter, IBancorConverterExtended _newConverter)
-        private
-    {
-        uint256 connectorBalance;
-        uint16 connectorTokenCount = _oldConverter.connectorTokenCount();
-
-        for (uint16 i = 0; i < connectorTokenCount; i++) {
-            address connectorAddress = _oldConverter.connectorTokens(i);
-            // Ether reserve
-            if (connectorAddress == address(0)) {
-                _oldConverter.withdrawETH(address(_newConverter));
-            }
-            // Ether reserve token
-            else if (connectorAddress == address(etherToken)) {
-                connectorBalance = etherToken.balanceOf(_oldConverter);
-                _oldConverter.withdrawTokens(etherToken, address(this), connectorBalance);
-                etherToken.withdrawTo(address(_newConverter), connectorBalance);
-            }
-            // ERC20 reserve token
-            else {
-                IERC20Token connector = IERC20Token(connectorAddress);
-                connectorBalance = connector.balanceOf(_oldConverter);
-                _oldConverter.withdrawTokens(connector, address(_newConverter), connectorBalance);
-            }
-        }
-    }
-}
+pragma solidity 0.4.26;
+import './interfaces/IBancorConverter.sol';
+import './interfaces/IBancorConverterUpgrader.sol';
+import './interfaces/IBancorConverterFactory.sol';
+import '../utility/ContractRegistryClient.sol';
+import '../utility/interfaces/IContractFeatures.sol';
+import '../utility/interfaces/IWhitelist.sol';
+import '../token/interfaces/IEtherToken.sol';
+import '../FeatureIds.sol';
+
+/*
+    Bancor converter dedicated interface
+*/
+contract IBancorConverterExtended is IBancorConverter, IOwned {
+    function token() public view returns (ISmartToken);
+    function maxConversionFee() public view returns (uint32);
+    function connectorTokenCount() public view returns (uint16);
+    function connectorTokens(uint256 _index) public view returns (IERC20Token);
+    function setConversionWhitelist(IWhitelist _whitelist) public;
+    function transferTokenOwnership(address _newOwner) public;
+    function withdrawTokens(IERC20Token _token, address _to, uint256 _amount) public;
+    function withdrawETH(address _to) public;
+    function acceptTokenOwnership() public;
+    function setConversionFee(uint32 _conversionFee) public;
+    function addConnector(IERC20Token _token, uint32 _weight, bool _enableVirtualBalance) public;
+    function addETHReserve(uint32 _ratio) public;
+    function updateReserveVirtualBalance(IERC20Token _reserveToken, uint256 _virtualBalance) public;
+}
+
+/**
+  * @dev Bancor Converter Upgrader
+  * 
+  * The Bancor converter upgrader contract allows upgrading an older Bancor converter contract (0.4 and up)
+  * to the latest version.
+  * To begin the upgrade process, simply execute the 'upgrade' function.
+  * At the end of the process, the ownership of the newly upgraded converter will be transferred
+  * back to the original owner and the original owner will need to execute the 'acceptOwnership' function.
+  * 
+  * The address of the new converter is available in the ConverterUpgrade event.
+  * 
+  * Note that for older converters that don't yet have the 'upgrade' function, ownership should first
+  * be transferred manually to the ConverterUpgrader contract using the 'transferOwnership' function
+  * and then the upgrader 'upgrade' function should be executed directly.
+*/
+contract BancorConverterUpgrader is IBancorConverterUpgrader, ContractRegistryClient, FeatureIds {
+    IEtherToken etherToken;
+
+    /**
+      * @dev triggered when the contract accept a converter ownership
+      * 
+      * @param _converter   converter address
+      * @param _owner       new owner - local upgrader address
+    */
+    event ConverterOwned(address indexed _converter, address indexed _owner);
+
+    /**
+      * @dev triggered when the upgrading process is done
+      * 
+      * @param _oldConverter    old converter address
+      * @param _newConverter    new converter address
+    */
+    event ConverterUpgrade(address indexed _oldConverter, address indexed _newConverter);
+
+    /**
+      * @dev initializes a new BancorConverterUpgrader instance
+      * 
+      * @param _registry    address of a contract registry contract
+    */
+    constructor(IContractRegistry _registry, IEtherToken _etherToken) ContractRegistryClient(_registry) public {
+        etherToken = _etherToken;
+    }
+
+    /**
+      * @dev upgrades an old converter to the latest version
+      * will throw if ownership wasn't transferred to the upgrader before calling this function.
+      * ownership of the new converter will be transferred back to the original owner.
+      * fires the ConverterUpgrade event upon success.
+      * can only be called by a converter
+      * 
+      * @param _version old converter version
+    */
+    function upgrade(bytes32 _version) public {
+        upgradeOld(IBancorConverter(msg.sender), _version);
+    }
+
+    /**
+      * @dev upgrades an old converter to the latest version
+      * will throw if ownership wasn't transferred to the upgrader before calling this function.
+      * ownership of the new converter will be transferred back to the original owner.
+      * fires the ConverterUpgrade event upon success.
+      * can only be called by a converter
+      * 
+      * @param _version old converter version
+    */
+    function upgrade(uint16 _version) public {
+        upgradeOld(IBancorConverter(msg.sender), bytes32(_version));
+    }
+
+    /**
+      * @dev upgrades an old converter to the latest version
+      * will throw if ownership wasn't transferred to the upgrader before calling this function.
+      * ownership of the new converter will be transferred back to the original owner.
+      * fires the ConverterUpgrade event upon success.
+      * 
+      * @param _converter   old converter contract address
+      * @param _version     old converter version
+    */
+    function upgradeOld(IBancorConverter _converter, bytes32 _version) public {
+        _version;
+        IBancorConverterExtended converter = IBancorConverterExtended(_converter);
+        address prevOwner = converter.owner();
+        acceptConverterOwnership(converter);
+        IBancorConverterExtended newConverter = createConverter(converter);
+        copyConnectors(converter, newConverter);
+        copyConversionFee(converter, newConverter);
+        transferConnectorsBalances(converter, newConverter);                
+        ISmartToken token = converter.token();
+
+        if (token.owner() == address(converter)) {
+            converter.transferTokenOwnership(newConverter);
+            newConverter.acceptTokenOwnership();
+        }
+
+        converter.transferOwnership(prevOwner);
+        newConverter.transferOwnership(prevOwner);
+
+        emit ConverterUpgrade(address(converter), address(newConverter));
+    }
+
+    /**
+      * @dev the first step when upgrading a converter is to transfer the ownership to the local contract.
+      * the upgrader contract then needs to accept the ownership transfer before initiating
+      * the upgrade process.
+      * fires the ConverterOwned event upon success
+      * 
+      * @param _oldConverter       converter to accept ownership of
+    */
+    function acceptConverterOwnership(IBancorConverterExtended _oldConverter) private {
+        _oldConverter.acceptOwnership();
+        emit ConverterOwned(_oldConverter, this);
+    }
+
+    /**
+      * @dev creates a new converter with same basic data as the original old converter
+      * the newly created converter will have no connectors at this step.
+      * 
+      * @param _oldConverter    old converter contract address
+      * 
+      * @return the new converter  new converter contract address
+    */
+    function createConverter(IBancorConverterExtended _oldConverter) private returns(IBancorConverterExtended) {
+        IWhitelist whitelist;
+        ISmartToken token = _oldConverter.token();
+        uint32 maxConversionFee = _oldConverter.maxConversionFee();
+
+        IBancorConverterFactory converterFactory = IBancorConverterFactory(addressOf(BANCOR_CONVERTER_FACTORY));
+        address converterAddress = converterFactory.createConverter(
+            token,
+            registry,
+            maxConversionFee,
+            IERC20Token(address(0)),
+            0
+        );
+
+        IBancorConverterExtended converter = IBancorConverterExtended(converterAddress);
+        converter.acceptOwnership();
+
+        // get the contract features address from the registry
+        IContractFeatures features = IContractFeatures(addressOf(CONTRACT_FEATURES));
+
+        if (features.isSupported(_oldConverter, FeatureIds.CONVERTER_CONVERSION_WHITELIST)) {
+            whitelist = _oldConverter.conversionWhitelist();
+            if (whitelist != address(0))
+                converter.setConversionWhitelist(whitelist);
+        }
+
+        return converter;
+    }
+
+    /**
+      * @dev copies the connectors from the old converter to the new one.
+      * note that this will not work for an unlimited number of connectors due to block gas limit constraints.
+      * 
+      * @param _oldConverter    old converter contract address
+      * @param _newConverter    new converter contract address
+    */
+    function copyConnectors(IBancorConverterExtended _oldConverter, IBancorConverterExtended _newConverter)
+        private
+    {
+        uint16 connectorTokenCount = _oldConverter.connectorTokenCount();
+
+        for (uint16 i = 0; i < connectorTokenCount; i++) {
+            address connectorAddress = _oldConverter.connectorTokens(i);
+            (uint256 virtualBalance, uint32 weight, , , ) = _oldConverter.connectors(connectorAddress);
+
+            // Ether reserve
+            if (connectorAddress == address(0)) {
+                _newConverter.addETHReserve(weight);
+            }
+            // Ether reserve token
+            else if (connectorAddress == address(etherToken)) {
+                _newConverter.addETHReserve(weight);
+            }
+            // ERC20 reserve token
+            else {
+                _newConverter.addConnector(IERC20Token(connectorAddress), weight, false);
+            }
+            if (virtualBalance > 0)
+                _newConverter.updateReserveVirtualBalance(IERC20Token(connectorAddress), virtualBalance);
+        }
+    }
+
+    /**
+      * @dev copies the conversion fee from the old converter to the new one
+      * 
+      * @param _oldConverter    old converter contract address
+      * @param _newConverter    new converter contract address
+    */
+    function copyConversionFee(IBancorConverterExtended _oldConverter, IBancorConverterExtended _newConverter) private {
+        uint32 conversionFee = _oldConverter.conversionFee();
+        _newConverter.setConversionFee(conversionFee);
+    }
+
+    /**
+      * @dev transfers the balance of each connector in the old converter to the new one.
+      * note that the function assumes that the new converter already has the exact same number of
+      * also, this will not work for an unlimited number of connectors due to block gas limit constraints.
+      * 
+      * @param _oldConverter    old converter contract address
+      * @param _newConverter    new converter contract address
+    */
+    function transferConnectorsBalances(IBancorConverterExtended _oldConverter, IBancorConverterExtended _newConverter)
+        private
+    {
+        uint256 connectorBalance;
+        uint16 connectorTokenCount = _oldConverter.connectorTokenCount();
+
+        for (uint16 i = 0; i < connectorTokenCount; i++) {
+            address connectorAddress = _oldConverter.connectorTokens(i);
+            // Ether reserve
+            if (connectorAddress == address(0)) {
+                _oldConverter.withdrawETH(address(_newConverter));
+            }
+            // Ether reserve token
+            else if (connectorAddress == address(etherToken)) {
+                connectorBalance = etherToken.balanceOf(_oldConverter);
+                _oldConverter.withdrawTokens(etherToken, address(this), connectorBalance);
+                etherToken.withdrawTo(address(_newConverter), connectorBalance);
+            }
+            // ERC20 reserve token
+            else {
+                IERC20Token connector = IERC20Token(connectorAddress);
+                connectorBalance = connector.balanceOf(_oldConverter);
+                _oldConverter.withdrawTokens(connector, address(_newConverter), connectorBalance);
+            }
+        }
+    }
+}