pragma solidity 0.4.26;
import '../utility/TokenHandler.sol';
import '../utility/ContractRegistryClient.sol';
import './interfaces/IBancorConverterFactory.sol';
import './interfaces/IBancorConverterRegistry.sol';
import './interfaces/IBancorConverterRegistryData.sol';
import '../token/interfaces/ISmartTokenController.sol';
import '../token/SmartToken.sol';

/**
  * @dev The BancorConverterRegistry maintains a list of all active converters in the Bancor Network.
  *
  * Since converters can be upgraded and thus their address can change, the registry actually keeps smart tokens internally and not the converters themselves.
  * The active converter for each smart token can be easily accessed by querying the smart token owner.
  *
  * The registry exposes 3 differnet lists that can be accessed and iterated, based on the use-case of the caller:
  * - Smart tokens - can be used to get all the latest / historical data in the network
  * - Liquidity pools - can be used to get all liquidity pools for funding, liquidation etc.
  * - Convertible tokens - can be used to get all tokens that can be converted in the network (excluding pool
  *   tokens), and for each one - all smart tokens that hold it in their reserves
  *
  *
  * The contract fires events whenever one of the primitives is added to or removed from the registry
  *
  * The contract is upgradable.
*/
contract BancorConverterRegistry is IBancorConverterRegistry, ContractRegistryClient, TokenHandler {
    /**
      * @dev triggered when a smart token is added to the registry
      * 
      * @param _smartToken smart token
    */
    event SmartTokenAdded(address indexed _smartToken);

    /**
      * @dev triggered when a smart token is removed from the registry
      * 
      * @param _smartToken smart token
    */
    event SmartTokenRemoved(address indexed _smartToken);

    /**
      * @dev triggered when a liquidity pool is added to the registry
      * 
      * @param _liquidityPool liquidity pool
    */
    event LiquidityPoolAdded(address indexed _liquidityPool);

    /**
      * @dev triggered when a liquidity pool is removed from the registry
      * 
      * @param _liquidityPool liquidity pool
    */
    event LiquidityPoolRemoved(address indexed _liquidityPool);

    /**
      * @dev triggered when a convertible token is added to the registry
      * 
      * @param _convertibleToken convertible token
      * @param _smartToken associated smart token
    */
    event ConvertibleTokenAdded(address indexed _convertibleToken, address indexed _smartToken);

    /**
      * @dev triggered when a convertible token is removed from the registry
      * 
      * @param _convertibleToken convertible token
      * @param _smartToken associated smart token
    */
    event ConvertibleTokenRemoved(address indexed _convertibleToken, address indexed _smartToken);

    /**
      * @dev initializes a new BancorConverterRegistry instance
      * 
      * @param _registry address of a contract registry contract
    */
    constructor(IContractRegistry _registry) ContractRegistryClient(_registry) public {
    }

    /**
      * @dev creates a liquid-token converter and adds it to the registry
      * 
      * @param _smartTokenName token name
      * @param _smartTokenSymbol token symbol
      * @param _smartTokenDecimals token decimals
      * @param _maxConversionFee maximum conversion-fee
      * @param _reserveToken reserve token
      * @param _reserveRatio reserve ratio
      * @param _reserveAmount reserve amount
    */
    function newLiquidToken(
        string _smartTokenName,
        string _smartTokenSymbol,
        uint8 _smartTokenDecimals,
        uint32 _maxConversionFee,
        IERC20Token _reserveToken,
        uint32 _reserveRatio,
        uint256 _reserveAmount
    )
    public payable
    {
        IBancorConverterFactory factory = IBancorConverterFactory(addressOf(BANCOR_CONVERTER_FACTORY));
        SmartToken token = new SmartToken(_smartTokenName, _smartTokenSymbol, _smartTokenDecimals);
        IBancorConverter converter = IBancorConverter(factory.createConverter(token, registry, _maxConversionFee, IERC20Token(0), 0));

        converter.acceptOwnership();

        if (_reserveToken != IERC20Token(0)) {
            require(msg.value == 0);
            converter.addReserve(_reserveToken, _reserveRatio);
            safeTransferFrom(_reserveToken, msg.sender, converter, _reserveAmount);
        }
        else {
            require(msg.value == _reserveAmount);
            converter.addETHReserve(_reserveRatio);
            address(converter).transfer(_reserveAmount);
        }

        token.issue(msg.sender, _reserveAmount);
        token.transferOwnership(converter);
        converter.acceptTokenOwnership();
        converter.transferOwnership(msg.sender);

        addConverterInternal(converter);
    }

    /**
      * @dev creates a liquidity-pool converter and adds it to the registry
      * 
      * @param _smartTokenName token name
      * @param _smartTokenSymbol token symbol
      * @param _smartTokenDecimals token decimals
      * @param _maxConversionFee maximum conversion-fee
      * @param _reserveTokens reserve tokens
      * @param _reserveRatios reserve ratios
      * @param _reserveAmounts reserve amounts
    */
    function newLiquidityPool(
        string _smartTokenName,
        string _smartTokenSymbol,
        uint8 _smartTokenDecimals,
        uint32 _maxConversionFee,
        IERC20Token[] memory _reserveTokens,
        uint32[] memory _reserveRatios,
        uint256[] memory _reserveAmounts
    )
    public payable
    {
        uint256 length = _reserveTokens.length;
        require(length == _reserveRatios.length);
        require(length == _reserveAmounts.length);
        require(length > 1);
        require(getLiquidityPoolByReserveConfig(_reserveTokens, _reserveRatios) == ISmartToken(0));

        IBancorConverterFactory factory = IBancorConverterFactory(addressOf(BANCOR_CONVERTER_FACTORY));
        SmartToken token = new SmartToken(_smartTokenName, _smartTokenSymbol, _smartTokenDecimals);
        IBancorConverter converter = IBancorConverter(factory.createConverter(token, registry, _maxConversionFee, IERC20Token(0), 0));

        converter.acceptOwnership();

        for (uint256 i = 0; i < length; i++) {
            if (_reserveTokens[i] != IERC20Token(0)) {
                converter.addReserve(_reserveTokens[i], _reserveRatios[i]);
                safeTransferFrom(_reserveTokens[i], msg.sender, this, _reserveAmounts[i]);
                safeApprove(_reserveTokens[i], converter, _reserveAmounts[i]);
            }
            else {
                converter.addETHReserve(_reserveRatios[i]);
            }
        }

        token.transferOwnership(converter);
        converter.acceptTokenOwnership();
        converter.addLiquidity.value(msg.value)(_reserveTokens, _reserveAmounts, 1);
        converter.transferOwnership(msg.sender);

        addConverterInternal(converter);
    }

    /**
      * @dev adds an existing converter to the registry
      * anyone can add an existing converter to the registry, as long as the converter is valid
      * note that a liquidity pool converter can be added only if no converter with the same reserve-configuration is already registered
      * 
      * @param _converter converter
    */
    function addConverter(IBancorConverter _converter) public {
        require(isConverterValid(_converter) && !isSimilarLiquidityPoolRegistered(_converter));
        addConverterInternal(_converter);
    }

    /**
      * @dev removes a converter from the registry
      * anyone can remove an existing converter from the registry, as long as the converter is invalid
      * note that the owner can also remove valid converters
      * 
      * @param _converter converter
    */
    function removeConverter(IBancorConverter _converter) public {
        require(msg.sender == owner || !isConverterValid(_converter));
        removeConverterInternal(_converter);
    }

    /**
      * @dev returns the number of smart tokens in the registry
      * 
      * @return number of smart tokens
    */
    function getSmartTokenCount() external view returns (uint) {
        return IBancorConverterRegistryData(addressOf(BANCOR_CONVERTER_REGISTRY_DATA)).getSmartTokenCount();
    }

    /**
      * @dev returns the list of smart tokens in the registry
      * 
      * @return list of smart tokens
    */
    function getSmartTokens() external view returns (address[]) {
        return IBancorConverterRegistryData(addressOf(BANCOR_CONVERTER_REGISTRY_DATA)).getSmartTokens();
    }

    /**
      * @dev returns the smart token at a given index
      * 
      * @param _index index
      * @return smart token at the given index
    */
    function getSmartToken(uint _index) external view returns (address) {
        return IBancorConverterRegistryData(addressOf(BANCOR_CONVERTER_REGISTRY_DATA)).getSmartToken(_index);
    }

    /**
      * @dev checks whether or not a given value is a smart token
      * 
      * @param _value value
      * @return true if the given value is a smart token, false if not
    */
    function isSmartToken(address _value) external view returns (bool) {
        return IBancorConverterRegistryData(addressOf(BANCOR_CONVERTER_REGISTRY_DATA)).isSmartToken(_value);
    }

    /**
      * @dev returns the number of liquidity pools in the registry
      * 
      * @return number of liquidity pools
    */
    function getLiquidityPoolCount() external view returns (uint) {
        return IBancorConverterRegistryData(addressOf(BANCOR_CONVERTER_REGISTRY_DATA)).getLiquidityPoolCount();
    }

    /**
      * @dev returns the list of liquidity pools in the registry
      * 
      * @return list of liquidity pools
    */
    function getLiquidityPools() external view returns (address[]) {
        return IBancorConverterRegistryData(addressOf(BANCOR_CONVERTER_REGISTRY_DATA)).getLiquidityPools();
    }

    /**
      * @dev returns the liquidity pool at a given index
      * 
      * @param _index index
      * @return liquidity pool at the given index
    */
    function getLiquidityPool(uint _index) external view returns (address) {
        return IBancorConverterRegistryData(addressOf(BANCOR_CONVERTER_REGISTRY_DATA)).getLiquidityPool(_index);
    }

    /**
      * @dev checks whether or not a given value is a liquidity pool
      * 
      * @param _value value
      * @return true if the given value is a liquidity pool, false if not
    */
    function isLiquidityPool(address _value) external view returns (bool) {
        return IBancorConverterRegistryData(addressOf(BANCOR_CONVERTER_REGISTRY_DATA)).isLiquidityPool(_value);
    }

    /**
      * @dev returns the number of convertible tokens in the registry
      * 
      * @return number of convertible tokens
    */
    function getConvertibleTokenCount() external view returns (uint) {
        return IBancorConverterRegistryData(addressOf(BANCOR_CONVERTER_REGISTRY_DATA)).getConvertibleTokenCount();
    }

    /**
      * @dev returns the list of convertible tokens in the registry
      * 
      * @return list of convertible tokens
    */
    function getConvertibleTokens() external view returns (address[]) {
        return IBancorConverterRegistryData(addressOf(BANCOR_CONVERTER_REGISTRY_DATA)).getConvertibleTokens();
    }

    /**
      * @dev returns the convertible token at a given index
      * 
      * @param _index index
      * @return convertible token at the given index
    */
    function getConvertibleToken(uint _index) external view returns (address) {
        return IBancorConverterRegistryData(addressOf(BANCOR_CONVERTER_REGISTRY_DATA)).getConvertibleToken(_index);
    }

    /**
      * @dev checks whether or not a given value is a convertible token
      * 
      * @param _value value
      * @return true if the given value is a convertible token, false if not
    */
    function isConvertibleToken(address _value) external view returns (bool) {
        return IBancorConverterRegistryData(addressOf(BANCOR_CONVERTER_REGISTRY_DATA)).isConvertibleToken(_value);
    }

    /**
      * @dev returns the number of smart tokens associated with a given convertible token
      * 
      * @param _convertibleToken convertible token
      * @return number of smart tokens associated with the given convertible token
    */
    function getConvertibleTokenSmartTokenCount(address _convertibleToken) external view returns (uint) {
        return IBancorConverterRegistryData(addressOf(BANCOR_CONVERTER_REGISTRY_DATA)).getConvertibleTokenSmartTokenCount(_convertibleToken);
    }

    /**
      * @dev returns the list of smart tokens associated with a given convertible token
      * 
      * @param _convertibleToken convertible token
      * @return list of smart tokens associated with the given convertible token
    */
    function getConvertibleTokenSmartTokens(address _convertibleToken) external view returns (address[]) {
        return IBancorConverterRegistryData(addressOf(BANCOR_CONVERTER_REGISTRY_DATA)).getConvertibleTokenSmartTokens(_convertibleToken);
    }

    /**
      * @dev returns the smart token associated with a given convertible token at a given index
      * 
      * @param _index index
      * @return smart token associated with the given convertible token at the given index
    */
    function getConvertibleTokenSmartToken(address _convertibleToken, uint _index) external view returns (address) {
        return IBancorConverterRegistryData(addressOf(BANCOR_CONVERTER_REGISTRY_DATA)).getConvertibleTokenSmartToken(_convertibleToken, _index);
    }

    /**
      * @dev checks whether or not a given value is a smart token of a given convertible token
      * 
      * @param _convertibleToken convertible token
      * @param _value value
      * @return true if the given value is a smart token of the given convertible token, false if not
    */
    function isConvertibleTokenSmartToken(address _convertibleToken, address _value) external view returns (bool) {
        return IBancorConverterRegistryData(addressOf(BANCOR_CONVERTER_REGISTRY_DATA)).isConvertibleTokenSmartToken(_convertibleToken, _value);
    }

    /**
      * @dev returns a list of converters for a given list of smart tokens
      * this is a utility function that can be used to reduce the number of calls to the contract
      * 
      * @param _smartTokens list of smart tokens
      * @return list of converters
    */
    function getConvertersBySmartTokens(address[] _smartTokens) external view returns (address[]) {
        address[] memory converters = new address[](_smartTokens.length);

        for (uint i = 0; i < _smartTokens.length; i++)
            converters[i] = ISmartToken(_smartTokens[i]).owner();

        return converters;
    }

    /**
      * @dev checks whether or not a given converter is valid
      * 
      * @param _converter converter
      * @return true if the given converter is valid, false if not
    */
    function isConverterValid(IBancorConverter _converter) public view returns (bool) {
        // verify the the smart token has a supply and that the converter is active
        ISmartToken token = ISmartTokenController(_converter).token();
        if (token.totalSupply() == 0 || token.owner() != address(_converter))
            return false;

        // verify that the converter holds balance in each of its reserves
        uint reserveTokenCount = _converter.connectorTokenCount();
        for (uint i = 0; i < reserveTokenCount; i++) {
            IERC20Token reserveToken = _converter.connectorTokens(i);
            if (reserveToken != IERC20Token(0)) {
                if (reserveToken.balanceOf(_converter) == 0)
                    return false;
            }
            else {
                if (address(_converter).balance == 0)
                    return false;
            }
        }

        return true;
    }

    /**
<<<<<<< HEAD
      * @dev checks if a liquidity pool with given reserve tokens/ratios is already registered
      * 
      * @param _converter converter with specific reserve tokens/ratios
      * @return if a liquidity pool with the same reserve tokens/ratios is already registered
    */
    function isSimilarLiquidityPoolRegistered(IBancorConverter _converter) public view returns (bool) {
        uint reserveTokenCount = _converter.connectorTokenCount();
        IERC20Token[] memory reserveTokens = new IERC20Token[](reserveTokenCount);
        uint32[] memory reserveRatios = new uint32[](reserveTokenCount);

        // get the reserve-configuration of the converter
        for (uint i = 0; i < reserveTokenCount; i++) {
            IERC20Token reserveToken = _converter.connectorTokens(i);
            reserveTokens[i] = reserveToken;
            reserveRatios[i] = getReserveRatio(_converter, reserveToken);
        }

        // return if a liquidity pool with the same reserve tokens/ratios is already registered
        return getLiquidityPoolByReserveConfig(reserveTokens, reserveRatios) != ISmartToken(0);
    }

    /**
      * @dev searches for a liquidity pool with specific reserve tokens/ratios
=======
      * @dev searches for a liquidity pool with specific reserve tokens/weights
>>>>>>> b8b3d62e
      * 
      * @param _reserveTokens   reserve tokens
      * @param _reserveWeights  reserve weights
      * @return the liquidity pool, or zero if no such liquidity pool exists
    */
<<<<<<< HEAD
    function getLiquidityPoolByReserveConfig(IERC20Token[] memory _reserveTokens, uint32[] memory _reserveRatios) public view returns (ISmartToken) {
=======
    function getLiquidityPoolByReserveConfig(address[] memory _reserveTokens, uint[] memory _reserveWeights) public view returns (ISmartToken) {
>>>>>>> b8b3d62e
        // verify that the input parameters represent a valid liquidity pool
        if (_reserveTokens.length == _reserveWeights.length && _reserveTokens.length > 1) {
            // get the smart tokens of the least frequent token (optimization)
            address[] memory convertibleTokenSmartTokens = getLeastFrequentTokenSmartTokens(_reserveTokens);
            // search for a converter with an identical reserve-configuration
            for (uint i = 0; i < convertibleTokenSmartTokens.length; i++) {
                ISmartToken smartToken = ISmartToken(convertibleTokenSmartTokens[i]);
                IBancorConverter converter = IBancorConverter(smartToken.owner());
                if (isConverterReserveConfigEqual(converter, _reserveTokens, _reserveWeights))
                    return smartToken;
            }
        }

        return ISmartToken(0);
    }

    /**
<<<<<<< HEAD
=======
      * @dev checks if a liquidity pool with given reserve tokens/weights is already registered
      * 
      * @param _converter converter with specific reserve tokens/weights
      * @return if a liquidity pool with the same reserve tokens/weights is already registered
    */
    function isSimilarLiquidityPoolRegistered(IBancorConverter _converter) internal view returns (bool) {
        uint reserveTokenCount = _converter.connectorTokenCount();
        address[] memory reserveTokens = new address[](reserveTokenCount);
        uint[] memory reserveWeights = new uint[](reserveTokenCount);

        // get the reserve-configuration of the converter
        for (uint i = 0; i < reserveTokenCount; i++) {
            IERC20Token reserveToken = _converter.connectorTokens(i);
            reserveTokens[i] = reserveToken;
            reserveWeights[i] = getReserveWeight(_converter, reserveToken);
        }

        // return if a liquidity pool with the same reserve tokens/weights is already registered
        return getLiquidityPoolByReserveConfig(reserveTokens, reserveWeights) != ISmartToken(0);
    }

    /**
>>>>>>> b8b3d62e
      * @dev adds a smart token to the registry
      * 
      * @param _smartToken smart token
    */
    function addSmartToken(IBancorConverterRegistryData _converterRegistryData, address _smartToken) internal {
        _converterRegistryData.addSmartToken(_smartToken);
        emit SmartTokenAdded(_smartToken);
    }

    /**
      * @dev removes a smart token from the registry
      * 
      * @param _smartToken smart token
    */
    function removeSmartToken(IBancorConverterRegistryData _converterRegistryData, address _smartToken) internal {
        _converterRegistryData.removeSmartToken(_smartToken);
        emit SmartTokenRemoved(_smartToken);
    }

    /**
      * @dev adds a liquidity pool to the registry
      * 
      * @param _liquidityPool liquidity pool
    */
    function addLiquidityPool(IBancorConverterRegistryData _converterRegistryData, address _liquidityPool) internal {
        _converterRegistryData.addLiquidityPool(_liquidityPool);
        emit LiquidityPoolAdded(_liquidityPool);
    }

    /**
      * @dev removes a liquidity pool from the registry
      * 
      * @param _liquidityPool liquidity pool
    */
    function removeLiquidityPool(IBancorConverterRegistryData _converterRegistryData, address _liquidityPool) internal {
        _converterRegistryData.removeLiquidityPool(_liquidityPool);
        emit LiquidityPoolRemoved(_liquidityPool);
    }

    /**
      * @dev adds a convertible token to the registry
      * 
      * @param _convertibleToken convertible token
      * @param _smartToken associated smart token
    */
    function addConvertibleToken(IBancorConverterRegistryData _converterRegistryData, address _convertibleToken, address _smartToken) internal {
        _converterRegistryData.addConvertibleToken(_convertibleToken, _smartToken);
        emit ConvertibleTokenAdded(_convertibleToken, _smartToken);
    }

    /**
      * @dev removes a convertible token from the registry
      * 
      * @param _convertibleToken convertible token
      * @param _smartToken associated smart token
    */
    function removeConvertibleToken(IBancorConverterRegistryData _converterRegistryData, address _convertibleToken, address _smartToken) internal {
        _converterRegistryData.removeConvertibleToken(_convertibleToken, _smartToken);
        emit ConvertibleTokenRemoved(_convertibleToken, _smartToken);
    }

    function addConverterInternal(IBancorConverter _converter) private {
        IBancorConverterRegistryData converterRegistryData = IBancorConverterRegistryData(addressOf(BANCOR_CONVERTER_REGISTRY_DATA));
        ISmartToken token = ISmartTokenController(_converter).token();
        uint reserveTokenCount = _converter.connectorTokenCount();

        // add the smart token
        addSmartToken(converterRegistryData, token);
        if (reserveTokenCount > 1)
            addLiquidityPool(converterRegistryData, token);
        else
            addConvertibleToken(converterRegistryData, token, token);

        // add all reserve tokens
        for (uint i = 0; i < reserveTokenCount; i++)
            addConvertibleToken(converterRegistryData, _converter.connectorTokens(i), token);
    }

    function removeConverterInternal(IBancorConverter _converter) private {
        IBancorConverterRegistryData converterRegistryData = IBancorConverterRegistryData(addressOf(BANCOR_CONVERTER_REGISTRY_DATA));
        ISmartToken token = ISmartTokenController(_converter).token();
        uint reserveTokenCount = _converter.connectorTokenCount();

        // remove the smart token
        removeSmartToken(converterRegistryData, token);
        if (reserveTokenCount > 1)
            removeLiquidityPool(converterRegistryData, token);
        else
            removeConvertibleToken(converterRegistryData, token, token);

        // remove all reserve tokens
        for (uint i = 0; i < reserveTokenCount; i++)
            removeConvertibleToken(converterRegistryData, _converter.connectorTokens(i), token);
    }

    function getLeastFrequentTokenSmartTokens(IERC20Token[] memory _reserveTokens) private view returns (address[] memory) {
        IBancorConverterRegistryData bancorConverterRegistryData = IBancorConverterRegistryData(addressOf(BANCOR_CONVERTER_REGISTRY_DATA));
        uint minSmartTokenCount = bancorConverterRegistryData.getConvertibleTokenSmartTokenCount(_reserveTokens[0]);
        uint index = 0;

        // find the reserve token which has the smallest number of smart tokens
        for (uint i = 1; i < _reserveTokens.length; i++) {
            uint convertibleTokenSmartTokenCount = bancorConverterRegistryData.getConvertibleTokenSmartTokenCount(_reserveTokens[i]);
            if (minSmartTokenCount > convertibleTokenSmartTokenCount) {
                minSmartTokenCount = convertibleTokenSmartTokenCount;
                index = i;
            }
        }

        return bancorConverterRegistryData.getConvertibleTokenSmartTokens(_reserveTokens[index]);
    }

<<<<<<< HEAD
    function isConverterReserveConfigEqual(IBancorConverter _converter, IERC20Token[] memory _reserveTokens, uint32[] memory _reserveRatios) private view returns (bool) {
=======
    function isConverterReserveConfigEqual(IBancorConverter _converter, address[] memory _reserveTokens, uint[] memory _reserveWeights) private view returns (bool) {
>>>>>>> b8b3d62e
        if (_reserveTokens.length != _converter.connectorTokenCount())
            return false;

        for (uint i = 0; i < _reserveTokens.length; i++) {
            if (_reserveWeights[i] != getReserveWeight(_converter, _reserveTokens[i]))
                return false;
        }

        return true;
    }

    bytes4 private constant CONNECTORS_FUNC_SELECTOR = bytes4(uint256(keccak256("connectors(address)") >> (256 - 4 * 8)));

<<<<<<< HEAD
    function getReserveRatio(address _converter, address _reserveToken) private view returns (uint32) {
=======
    function getReserveWeight(address _converter, address _reserveToken) private view returns (uint256) {
>>>>>>> b8b3d62e
        uint256[2] memory ret;
        bytes memory data = abi.encodeWithSelector(CONNECTORS_FUNC_SELECTOR, _reserveToken);

        assembly {
            let success := staticcall(
                gas,           // gas remaining
                _converter,    // destination address
                add(data, 32), // input buffer (starts after the first 32 bytes in the `data` array)
                mload(data),   // input length (loaded from the first 32 bytes in the `data` array)
                ret,           // output buffer
                64             // output length
            )
            if iszero(success) {
                revert(0, 0)
            }
        }

        return uint32(ret[1]);
    }
}
<|MERGE_RESOLUTION|>--- conflicted
+++ resolved
@@ -1,638 +1,593 @@
-pragma solidity 0.4.26;
-import '../utility/TokenHandler.sol';
-import '../utility/ContractRegistryClient.sol';
-import './interfaces/IBancorConverterFactory.sol';
-import './interfaces/IBancorConverterRegistry.sol';
-import './interfaces/IBancorConverterRegistryData.sol';
-import '../token/interfaces/ISmartTokenController.sol';
-import '../token/SmartToken.sol';
-
-/**
-  * @dev The BancorConverterRegistry maintains a list of all active converters in the Bancor Network.
-  *
-  * Since converters can be upgraded and thus their address can change, the registry actually keeps smart tokens internally and not the converters themselves.
-  * The active converter for each smart token can be easily accessed by querying the smart token owner.
-  *
-  * The registry exposes 3 differnet lists that can be accessed and iterated, based on the use-case of the caller:
-  * - Smart tokens - can be used to get all the latest / historical data in the network
-  * - Liquidity pools - can be used to get all liquidity pools for funding, liquidation etc.
-  * - Convertible tokens - can be used to get all tokens that can be converted in the network (excluding pool
-  *   tokens), and for each one - all smart tokens that hold it in their reserves
-  *
-  *
-  * The contract fires events whenever one of the primitives is added to or removed from the registry
-  *
-  * The contract is upgradable.
-*/
-contract BancorConverterRegistry is IBancorConverterRegistry, ContractRegistryClient, TokenHandler {
-    /**
-      * @dev triggered when a smart token is added to the registry
-      * 
-      * @param _smartToken smart token
-    */
-    event SmartTokenAdded(address indexed _smartToken);
-
-    /**
-      * @dev triggered when a smart token is removed from the registry
-      * 
-      * @param _smartToken smart token
-    */
-    event SmartTokenRemoved(address indexed _smartToken);
-
-    /**
-      * @dev triggered when a liquidity pool is added to the registry
-      * 
-      * @param _liquidityPool liquidity pool
-    */
-    event LiquidityPoolAdded(address indexed _liquidityPool);
-
-    /**
-      * @dev triggered when a liquidity pool is removed from the registry
-      * 
-      * @param _liquidityPool liquidity pool
-    */
-    event LiquidityPoolRemoved(address indexed _liquidityPool);
-
-    /**
-      * @dev triggered when a convertible token is added to the registry
-      * 
-      * @param _convertibleToken convertible token
-      * @param _smartToken associated smart token
-    */
-    event ConvertibleTokenAdded(address indexed _convertibleToken, address indexed _smartToken);
-
-    /**
-      * @dev triggered when a convertible token is removed from the registry
-      * 
-      * @param _convertibleToken convertible token
-      * @param _smartToken associated smart token
-    */
-    event ConvertibleTokenRemoved(address indexed _convertibleToken, address indexed _smartToken);
-
-    /**
-      * @dev initializes a new BancorConverterRegistry instance
-      * 
-      * @param _registry address of a contract registry contract
-    */
-    constructor(IContractRegistry _registry) ContractRegistryClient(_registry) public {
-    }
-
-    /**
-      * @dev creates a liquid-token converter and adds it to the registry
-      * 
-      * @param _smartTokenName token name
-      * @param _smartTokenSymbol token symbol
-      * @param _smartTokenDecimals token decimals
-      * @param _maxConversionFee maximum conversion-fee
-      * @param _reserveToken reserve token
-      * @param _reserveRatio reserve ratio
-      * @param _reserveAmount reserve amount
-    */
-    function newLiquidToken(
-        string _smartTokenName,
-        string _smartTokenSymbol,
-        uint8 _smartTokenDecimals,
-        uint32 _maxConversionFee,
-        IERC20Token _reserveToken,
-        uint32 _reserveRatio,
-        uint256 _reserveAmount
-    )
-    public payable
-    {
-        IBancorConverterFactory factory = IBancorConverterFactory(addressOf(BANCOR_CONVERTER_FACTORY));
-        SmartToken token = new SmartToken(_smartTokenName, _smartTokenSymbol, _smartTokenDecimals);
-        IBancorConverter converter = IBancorConverter(factory.createConverter(token, registry, _maxConversionFee, IERC20Token(0), 0));
-
-        converter.acceptOwnership();
-
-        if (_reserveToken != IERC20Token(0)) {
-            require(msg.value == 0);
-            converter.addReserve(_reserveToken, _reserveRatio);
-            safeTransferFrom(_reserveToken, msg.sender, converter, _reserveAmount);
-        }
-        else {
-            require(msg.value == _reserveAmount);
-            converter.addETHReserve(_reserveRatio);
-            address(converter).transfer(_reserveAmount);
-        }
-
-        token.issue(msg.sender, _reserveAmount);
-        token.transferOwnership(converter);
-        converter.acceptTokenOwnership();
-        converter.transferOwnership(msg.sender);
-
-        addConverterInternal(converter);
-    }
-
-    /**
-      * @dev creates a liquidity-pool converter and adds it to the registry
-      * 
-      * @param _smartTokenName token name
-      * @param _smartTokenSymbol token symbol
-      * @param _smartTokenDecimals token decimals
-      * @param _maxConversionFee maximum conversion-fee
-      * @param _reserveTokens reserve tokens
-      * @param _reserveRatios reserve ratios
-      * @param _reserveAmounts reserve amounts
-    */
-    function newLiquidityPool(
-        string _smartTokenName,
-        string _smartTokenSymbol,
-        uint8 _smartTokenDecimals,
-        uint32 _maxConversionFee,
-        IERC20Token[] memory _reserveTokens,
-        uint32[] memory _reserveRatios,
-        uint256[] memory _reserveAmounts
-    )
-    public payable
-    {
-        uint256 length = _reserveTokens.length;
-        require(length == _reserveRatios.length);
-        require(length == _reserveAmounts.length);
-        require(length > 1);
-        require(getLiquidityPoolByReserveConfig(_reserveTokens, _reserveRatios) == ISmartToken(0));
-
-        IBancorConverterFactory factory = IBancorConverterFactory(addressOf(BANCOR_CONVERTER_FACTORY));
-        SmartToken token = new SmartToken(_smartTokenName, _smartTokenSymbol, _smartTokenDecimals);
-        IBancorConverter converter = IBancorConverter(factory.createConverter(token, registry, _maxConversionFee, IERC20Token(0), 0));
-
-        converter.acceptOwnership();
-
-        for (uint256 i = 0; i < length; i++) {
-            if (_reserveTokens[i] != IERC20Token(0)) {
-                converter.addReserve(_reserveTokens[i], _reserveRatios[i]);
-                safeTransferFrom(_reserveTokens[i], msg.sender, this, _reserveAmounts[i]);
-                safeApprove(_reserveTokens[i], converter, _reserveAmounts[i]);
-            }
-            else {
-                converter.addETHReserve(_reserveRatios[i]);
-            }
-        }
-
-        token.transferOwnership(converter);
-        converter.acceptTokenOwnership();
-        converter.addLiquidity.value(msg.value)(_reserveTokens, _reserveAmounts, 1);
-        converter.transferOwnership(msg.sender);
-
-        addConverterInternal(converter);
-    }
-
-    /**
-      * @dev adds an existing converter to the registry
-      * anyone can add an existing converter to the registry, as long as the converter is valid
-      * note that a liquidity pool converter can be added only if no converter with the same reserve-configuration is already registered
-      * 
-      * @param _converter converter
-    */
-    function addConverter(IBancorConverter _converter) public {
-        require(isConverterValid(_converter) && !isSimilarLiquidityPoolRegistered(_converter));
-        addConverterInternal(_converter);
-    }
-
-    /**
-      * @dev removes a converter from the registry
-      * anyone can remove an existing converter from the registry, as long as the converter is invalid
-      * note that the owner can also remove valid converters
-      * 
-      * @param _converter converter
-    */
-    function removeConverter(IBancorConverter _converter) public {
-        require(msg.sender == owner || !isConverterValid(_converter));
-        removeConverterInternal(_converter);
-    }
-
-    /**
-      * @dev returns the number of smart tokens in the registry
-      * 
-      * @return number of smart tokens
-    */
-    function getSmartTokenCount() external view returns (uint) {
-        return IBancorConverterRegistryData(addressOf(BANCOR_CONVERTER_REGISTRY_DATA)).getSmartTokenCount();
-    }
-
-    /**
-      * @dev returns the list of smart tokens in the registry
-      * 
-      * @return list of smart tokens
-    */
-    function getSmartTokens() external view returns (address[]) {
-        return IBancorConverterRegistryData(addressOf(BANCOR_CONVERTER_REGISTRY_DATA)).getSmartTokens();
-    }
-
-    /**
-      * @dev returns the smart token at a given index
-      * 
-      * @param _index index
-      * @return smart token at the given index
-    */
-    function getSmartToken(uint _index) external view returns (address) {
-        return IBancorConverterRegistryData(addressOf(BANCOR_CONVERTER_REGISTRY_DATA)).getSmartToken(_index);
-    }
-
-    /**
-      * @dev checks whether or not a given value is a smart token
-      * 
-      * @param _value value
-      * @return true if the given value is a smart token, false if not
-    */
-    function isSmartToken(address _value) external view returns (bool) {
-        return IBancorConverterRegistryData(addressOf(BANCOR_CONVERTER_REGISTRY_DATA)).isSmartToken(_value);
-    }
-
-    /**
-      * @dev returns the number of liquidity pools in the registry
-      * 
-      * @return number of liquidity pools
-    */
-    function getLiquidityPoolCount() external view returns (uint) {
-        return IBancorConverterRegistryData(addressOf(BANCOR_CONVERTER_REGISTRY_DATA)).getLiquidityPoolCount();
-    }
-
-    /**
-      * @dev returns the list of liquidity pools in the registry
-      * 
-      * @return list of liquidity pools
-    */
-    function getLiquidityPools() external view returns (address[]) {
-        return IBancorConverterRegistryData(addressOf(BANCOR_CONVERTER_REGISTRY_DATA)).getLiquidityPools();
-    }
-
-    /**
-      * @dev returns the liquidity pool at a given index
-      * 
-      * @param _index index
-      * @return liquidity pool at the given index
-    */
-    function getLiquidityPool(uint _index) external view returns (address) {
-        return IBancorConverterRegistryData(addressOf(BANCOR_CONVERTER_REGISTRY_DATA)).getLiquidityPool(_index);
-    }
-
-    /**
-      * @dev checks whether or not a given value is a liquidity pool
-      * 
-      * @param _value value
-      * @return true if the given value is a liquidity pool, false if not
-    */
-    function isLiquidityPool(address _value) external view returns (bool) {
-        return IBancorConverterRegistryData(addressOf(BANCOR_CONVERTER_REGISTRY_DATA)).isLiquidityPool(_value);
-    }
-
-    /**
-      * @dev returns the number of convertible tokens in the registry
-      * 
-      * @return number of convertible tokens
-    */
-    function getConvertibleTokenCount() external view returns (uint) {
-        return IBancorConverterRegistryData(addressOf(BANCOR_CONVERTER_REGISTRY_DATA)).getConvertibleTokenCount();
-    }
-
-    /**
-      * @dev returns the list of convertible tokens in the registry
-      * 
-      * @return list of convertible tokens
-    */
-    function getConvertibleTokens() external view returns (address[]) {
-        return IBancorConverterRegistryData(addressOf(BANCOR_CONVERTER_REGISTRY_DATA)).getConvertibleTokens();
-    }
-
-    /**
-      * @dev returns the convertible token at a given index
-      * 
-      * @param _index index
-      * @return convertible token at the given index
-    */
-    function getConvertibleToken(uint _index) external view returns (address) {
-        return IBancorConverterRegistryData(addressOf(BANCOR_CONVERTER_REGISTRY_DATA)).getConvertibleToken(_index);
-    }
-
-    /**
-      * @dev checks whether or not a given value is a convertible token
-      * 
-      * @param _value value
-      * @return true if the given value is a convertible token, false if not
-    */
-    function isConvertibleToken(address _value) external view returns (bool) {
-        return IBancorConverterRegistryData(addressOf(BANCOR_CONVERTER_REGISTRY_DATA)).isConvertibleToken(_value);
-    }
-
-    /**
-      * @dev returns the number of smart tokens associated with a given convertible token
-      * 
-      * @param _convertibleToken convertible token
-      * @return number of smart tokens associated with the given convertible token
-    */
-    function getConvertibleTokenSmartTokenCount(address _convertibleToken) external view returns (uint) {
-        return IBancorConverterRegistryData(addressOf(BANCOR_CONVERTER_REGISTRY_DATA)).getConvertibleTokenSmartTokenCount(_convertibleToken);
-    }
-
-    /**
-      * @dev returns the list of smart tokens associated with a given convertible token
-      * 
-      * @param _convertibleToken convertible token
-      * @return list of smart tokens associated with the given convertible token
-    */
-    function getConvertibleTokenSmartTokens(address _convertibleToken) external view returns (address[]) {
-        return IBancorConverterRegistryData(addressOf(BANCOR_CONVERTER_REGISTRY_DATA)).getConvertibleTokenSmartTokens(_convertibleToken);
-    }
-
-    /**
-      * @dev returns the smart token associated with a given convertible token at a given index
-      * 
-      * @param _index index
-      * @return smart token associated with the given convertible token at the given index
-    */
-    function getConvertibleTokenSmartToken(address _convertibleToken, uint _index) external view returns (address) {
-        return IBancorConverterRegistryData(addressOf(BANCOR_CONVERTER_REGISTRY_DATA)).getConvertibleTokenSmartToken(_convertibleToken, _index);
-    }
-
-    /**
-      * @dev checks whether or not a given value is a smart token of a given convertible token
-      * 
-      * @param _convertibleToken convertible token
-      * @param _value value
-      * @return true if the given value is a smart token of the given convertible token, false if not
-    */
-    function isConvertibleTokenSmartToken(address _convertibleToken, address _value) external view returns (bool) {
-        return IBancorConverterRegistryData(addressOf(BANCOR_CONVERTER_REGISTRY_DATA)).isConvertibleTokenSmartToken(_convertibleToken, _value);
-    }
-
-    /**
-      * @dev returns a list of converters for a given list of smart tokens
-      * this is a utility function that can be used to reduce the number of calls to the contract
-      * 
-      * @param _smartTokens list of smart tokens
-      * @return list of converters
-    */
-    function getConvertersBySmartTokens(address[] _smartTokens) external view returns (address[]) {
-        address[] memory converters = new address[](_smartTokens.length);
-
-        for (uint i = 0; i < _smartTokens.length; i++)
-            converters[i] = ISmartToken(_smartTokens[i]).owner();
-
-        return converters;
-    }
-
-    /**
-      * @dev checks whether or not a given converter is valid
-      * 
-      * @param _converter converter
-      * @return true if the given converter is valid, false if not
-    */
-    function isConverterValid(IBancorConverter _converter) public view returns (bool) {
-        // verify the the smart token has a supply and that the converter is active
-        ISmartToken token = ISmartTokenController(_converter).token();
-        if (token.totalSupply() == 0 || token.owner() != address(_converter))
-            return false;
-
-        // verify that the converter holds balance in each of its reserves
-        uint reserveTokenCount = _converter.connectorTokenCount();
-        for (uint i = 0; i < reserveTokenCount; i++) {
-            IERC20Token reserveToken = _converter.connectorTokens(i);
-            if (reserveToken != IERC20Token(0)) {
-                if (reserveToken.balanceOf(_converter) == 0)
-                    return false;
-            }
-            else {
-                if (address(_converter).balance == 0)
-                    return false;
-            }
-        }
-
-        return true;
-    }
-
-    /**
-<<<<<<< HEAD
-      * @dev checks if a liquidity pool with given reserve tokens/ratios is already registered
-      * 
-      * @param _converter converter with specific reserve tokens/ratios
-      * @return if a liquidity pool with the same reserve tokens/ratios is already registered
-    */
-    function isSimilarLiquidityPoolRegistered(IBancorConverter _converter) public view returns (bool) {
-        uint reserveTokenCount = _converter.connectorTokenCount();
-        IERC20Token[] memory reserveTokens = new IERC20Token[](reserveTokenCount);
-        uint32[] memory reserveRatios = new uint32[](reserveTokenCount);
-
-        // get the reserve-configuration of the converter
-        for (uint i = 0; i < reserveTokenCount; i++) {
-            IERC20Token reserveToken = _converter.connectorTokens(i);
-            reserveTokens[i] = reserveToken;
-            reserveRatios[i] = getReserveRatio(_converter, reserveToken);
-        }
-
-        // return if a liquidity pool with the same reserve tokens/ratios is already registered
-        return getLiquidityPoolByReserveConfig(reserveTokens, reserveRatios) != ISmartToken(0);
-    }
-
-    /**
-      * @dev searches for a liquidity pool with specific reserve tokens/ratios
-=======
-      * @dev searches for a liquidity pool with specific reserve tokens/weights
->>>>>>> b8b3d62e
-      * 
-      * @param _reserveTokens   reserve tokens
-      * @param _reserveWeights  reserve weights
-      * @return the liquidity pool, or zero if no such liquidity pool exists
-    */
-<<<<<<< HEAD
-    function getLiquidityPoolByReserveConfig(IERC20Token[] memory _reserveTokens, uint32[] memory _reserveRatios) public view returns (ISmartToken) {
-=======
-    function getLiquidityPoolByReserveConfig(address[] memory _reserveTokens, uint[] memory _reserveWeights) public view returns (ISmartToken) {
->>>>>>> b8b3d62e
-        // verify that the input parameters represent a valid liquidity pool
-        if (_reserveTokens.length == _reserveWeights.length && _reserveTokens.length > 1) {
-            // get the smart tokens of the least frequent token (optimization)
-            address[] memory convertibleTokenSmartTokens = getLeastFrequentTokenSmartTokens(_reserveTokens);
-            // search for a converter with an identical reserve-configuration
-            for (uint i = 0; i < convertibleTokenSmartTokens.length; i++) {
-                ISmartToken smartToken = ISmartToken(convertibleTokenSmartTokens[i]);
-                IBancorConverter converter = IBancorConverter(smartToken.owner());
-                if (isConverterReserveConfigEqual(converter, _reserveTokens, _reserveWeights))
-                    return smartToken;
-            }
-        }
-
-        return ISmartToken(0);
-    }
-
-    /**
-<<<<<<< HEAD
-=======
-      * @dev checks if a liquidity pool with given reserve tokens/weights is already registered
-      * 
-      * @param _converter converter with specific reserve tokens/weights
-      * @return if a liquidity pool with the same reserve tokens/weights is already registered
-    */
-    function isSimilarLiquidityPoolRegistered(IBancorConverter _converter) internal view returns (bool) {
-        uint reserveTokenCount = _converter.connectorTokenCount();
-        address[] memory reserveTokens = new address[](reserveTokenCount);
-        uint[] memory reserveWeights = new uint[](reserveTokenCount);
-
-        // get the reserve-configuration of the converter
-        for (uint i = 0; i < reserveTokenCount; i++) {
-            IERC20Token reserveToken = _converter.connectorTokens(i);
-            reserveTokens[i] = reserveToken;
-            reserveWeights[i] = getReserveWeight(_converter, reserveToken);
-        }
-
-        // return if a liquidity pool with the same reserve tokens/weights is already registered
-        return getLiquidityPoolByReserveConfig(reserveTokens, reserveWeights) != ISmartToken(0);
-    }
-
-    /**
->>>>>>> b8b3d62e
-      * @dev adds a smart token to the registry
-      * 
-      * @param _smartToken smart token
-    */
-    function addSmartToken(IBancorConverterRegistryData _converterRegistryData, address _smartToken) internal {
-        _converterRegistryData.addSmartToken(_smartToken);
-        emit SmartTokenAdded(_smartToken);
-    }
-
-    /**
-      * @dev removes a smart token from the registry
-      * 
-      * @param _smartToken smart token
-    */
-    function removeSmartToken(IBancorConverterRegistryData _converterRegistryData, address _smartToken) internal {
-        _converterRegistryData.removeSmartToken(_smartToken);
-        emit SmartTokenRemoved(_smartToken);
-    }
-
-    /**
-      * @dev adds a liquidity pool to the registry
-      * 
-      * @param _liquidityPool liquidity pool
-    */
-    function addLiquidityPool(IBancorConverterRegistryData _converterRegistryData, address _liquidityPool) internal {
-        _converterRegistryData.addLiquidityPool(_liquidityPool);
-        emit LiquidityPoolAdded(_liquidityPool);
-    }
-
-    /**
-      * @dev removes a liquidity pool from the registry
-      * 
-      * @param _liquidityPool liquidity pool
-    */
-    function removeLiquidityPool(IBancorConverterRegistryData _converterRegistryData, address _liquidityPool) internal {
-        _converterRegistryData.removeLiquidityPool(_liquidityPool);
-        emit LiquidityPoolRemoved(_liquidityPool);
-    }
-
-    /**
-      * @dev adds a convertible token to the registry
-      * 
-      * @param _convertibleToken convertible token
-      * @param _smartToken associated smart token
-    */
-    function addConvertibleToken(IBancorConverterRegistryData _converterRegistryData, address _convertibleToken, address _smartToken) internal {
-        _converterRegistryData.addConvertibleToken(_convertibleToken, _smartToken);
-        emit ConvertibleTokenAdded(_convertibleToken, _smartToken);
-    }
-
-    /**
-      * @dev removes a convertible token from the registry
-      * 
-      * @param _convertibleToken convertible token
-      * @param _smartToken associated smart token
-    */
-    function removeConvertibleToken(IBancorConverterRegistryData _converterRegistryData, address _convertibleToken, address _smartToken) internal {
-        _converterRegistryData.removeConvertibleToken(_convertibleToken, _smartToken);
-        emit ConvertibleTokenRemoved(_convertibleToken, _smartToken);
-    }
-
-    function addConverterInternal(IBancorConverter _converter) private {
-        IBancorConverterRegistryData converterRegistryData = IBancorConverterRegistryData(addressOf(BANCOR_CONVERTER_REGISTRY_DATA));
-        ISmartToken token = ISmartTokenController(_converter).token();
-        uint reserveTokenCount = _converter.connectorTokenCount();
-
-        // add the smart token
-        addSmartToken(converterRegistryData, token);
-        if (reserveTokenCount > 1)
-            addLiquidityPool(converterRegistryData, token);
-        else
-            addConvertibleToken(converterRegistryData, token, token);
-
-        // add all reserve tokens
-        for (uint i = 0; i < reserveTokenCount; i++)
-            addConvertibleToken(converterRegistryData, _converter.connectorTokens(i), token);
-    }
-
-    function removeConverterInternal(IBancorConverter _converter) private {
-        IBancorConverterRegistryData converterRegistryData = IBancorConverterRegistryData(addressOf(BANCOR_CONVERTER_REGISTRY_DATA));
-        ISmartToken token = ISmartTokenController(_converter).token();
-        uint reserveTokenCount = _converter.connectorTokenCount();
-
-        // remove the smart token
-        removeSmartToken(converterRegistryData, token);
-        if (reserveTokenCount > 1)
-            removeLiquidityPool(converterRegistryData, token);
-        else
-            removeConvertibleToken(converterRegistryData, token, token);
-
-        // remove all reserve tokens
-        for (uint i = 0; i < reserveTokenCount; i++)
-            removeConvertibleToken(converterRegistryData, _converter.connectorTokens(i), token);
-    }
-
-    function getLeastFrequentTokenSmartTokens(IERC20Token[] memory _reserveTokens) private view returns (address[] memory) {
-        IBancorConverterRegistryData bancorConverterRegistryData = IBancorConverterRegistryData(addressOf(BANCOR_CONVERTER_REGISTRY_DATA));
-        uint minSmartTokenCount = bancorConverterRegistryData.getConvertibleTokenSmartTokenCount(_reserveTokens[0]);
-        uint index = 0;
-
-        // find the reserve token which has the smallest number of smart tokens
-        for (uint i = 1; i < _reserveTokens.length; i++) {
-            uint convertibleTokenSmartTokenCount = bancorConverterRegistryData.getConvertibleTokenSmartTokenCount(_reserveTokens[i]);
-            if (minSmartTokenCount > convertibleTokenSmartTokenCount) {
-                minSmartTokenCount = convertibleTokenSmartTokenCount;
-                index = i;
-            }
-        }
-
-        return bancorConverterRegistryData.getConvertibleTokenSmartTokens(_reserveTokens[index]);
-    }
-
-<<<<<<< HEAD
-    function isConverterReserveConfigEqual(IBancorConverter _converter, IERC20Token[] memory _reserveTokens, uint32[] memory _reserveRatios) private view returns (bool) {
-=======
-    function isConverterReserveConfigEqual(IBancorConverter _converter, address[] memory _reserveTokens, uint[] memory _reserveWeights) private view returns (bool) {
->>>>>>> b8b3d62e
-        if (_reserveTokens.length != _converter.connectorTokenCount())
-            return false;
-
-        for (uint i = 0; i < _reserveTokens.length; i++) {
-            if (_reserveWeights[i] != getReserveWeight(_converter, _reserveTokens[i]))
-                return false;
-        }
-
-        return true;
-    }
-
-    bytes4 private constant CONNECTORS_FUNC_SELECTOR = bytes4(uint256(keccak256("connectors(address)") >> (256 - 4 * 8)));
-
-<<<<<<< HEAD
-    function getReserveRatio(address _converter, address _reserveToken) private view returns (uint32) {
-=======
-    function getReserveWeight(address _converter, address _reserveToken) private view returns (uint256) {
->>>>>>> b8b3d62e
-        uint256[2] memory ret;
-        bytes memory data = abi.encodeWithSelector(CONNECTORS_FUNC_SELECTOR, _reserveToken);
-
-        assembly {
-            let success := staticcall(
-                gas,           // gas remaining
-                _converter,    // destination address
-                add(data, 32), // input buffer (starts after the first 32 bytes in the `data` array)
-                mload(data),   // input length (loaded from the first 32 bytes in the `data` array)
-                ret,           // output buffer
-                64             // output length
-            )
-            if iszero(success) {
-                revert(0, 0)
-            }
-        }
-
-        return uint32(ret[1]);
-    }
-}
+pragma solidity 0.4.26;
+import '../utility/TokenHandler.sol';
+import '../utility/ContractRegistryClient.sol';
+import './interfaces/IBancorConverterFactory.sol';
+import './interfaces/IBancorConverterRegistry.sol';
+import './interfaces/IBancorConverterRegistryData.sol';
+import '../token/interfaces/ISmartTokenController.sol';
+import '../token/SmartToken.sol';
+
+/**
+  * @dev The BancorConverterRegistry maintains a list of all active converters in the Bancor Network.
+  *
+  * Since converters can be upgraded and thus their address can change, the registry actually keeps smart tokens internally and not the converters themselves.
+  * The active converter for each smart token can be easily accessed by querying the smart token owner.
+  *
+  * The registry exposes 3 differnet lists that can be accessed and iterated, based on the use-case of the caller:
+  * - Smart tokens - can be used to get all the latest / historical data in the network
+  * - Liquidity pools - can be used to get all liquidity pools for funding, liquidation etc.
+  * - Convertible tokens - can be used to get all tokens that can be converted in the network (excluding pool
+  *   tokens), and for each one - all smart tokens that hold it in their reserves
+  *
+  *
+  * The contract fires events whenever one of the primitives is added to or removed from the registry
+  *
+  * The contract is upgradable.
+*/
+contract BancorConverterRegistry is IBancorConverterRegistry, ContractRegistryClient, TokenHandler {
+    address private constant ETH_RESERVE_ADDRESS = 0xEeeeeEeeeEeEeeEeEeEeeEEEeeeeEeeeeeeeEEeE;
+
+    /**
+      * @dev triggered when a smart token is added to the registry
+      * 
+      * @param _smartToken smart token
+    */
+    event SmartTokenAdded(address indexed _smartToken);
+
+    /**
+      * @dev triggered when a smart token is removed from the registry
+      * 
+      * @param _smartToken smart token
+    */
+    event SmartTokenRemoved(address indexed _smartToken);
+
+    /**
+      * @dev triggered when a liquidity pool is added to the registry
+      * 
+      * @param _liquidityPool liquidity pool
+    */
+    event LiquidityPoolAdded(address indexed _liquidityPool);
+
+    /**
+      * @dev triggered when a liquidity pool is removed from the registry
+      * 
+      * @param _liquidityPool liquidity pool
+    */
+    event LiquidityPoolRemoved(address indexed _liquidityPool);
+
+    /**
+      * @dev triggered when a convertible token is added to the registry
+      * 
+      * @param _convertibleToken convertible token
+      * @param _smartToken associated smart token
+    */
+    event ConvertibleTokenAdded(address indexed _convertibleToken, address indexed _smartToken);
+
+    /**
+      * @dev triggered when a convertible token is removed from the registry
+      * 
+      * @param _convertibleToken convertible token
+      * @param _smartToken associated smart token
+    */
+    event ConvertibleTokenRemoved(address indexed _convertibleToken, address indexed _smartToken);
+
+    /**
+      * @dev initializes a new BancorConverterRegistry instance
+      * 
+      * @param _registry address of a contract registry contract
+    */
+    constructor(IContractRegistry _registry) ContractRegistryClient(_registry) public {
+    }
+
+    /**
+      * @dev creates a liquid-token converter and adds it to the registry
+      * 
+      * @param _smartTokenName      token name
+      * @param _smartTokenSymbol    token symbol
+      * @param _smartTokenDecimals  token decimals
+      * @param _maxConversionFee    maximum conversion-fee
+      * @param _reserveToken        reserve token
+      * @param _reserveWeight       reserve weight
+      * @param _reserveAmount       reserve amount
+    */
+    function newLiquidToken(
+        string _smartTokenName,
+        string _smartTokenSymbol,
+        uint8 _smartTokenDecimals,
+        uint32 _maxConversionFee,
+        IERC20Token _reserveToken,
+        uint32 _reserveWeight,
+        uint256 _reserveAmount
+    )
+    public payable
+    {
+        IBancorConverterFactory factory = IBancorConverterFactory(addressOf(BANCOR_CONVERTER_FACTORY));
+        SmartToken token = new SmartToken(_smartTokenName, _smartTokenSymbol, _smartTokenDecimals);
+        IBancorConverter converter = IBancorConverter(factory.createConverter(token, registry, _maxConversionFee, IERC20Token(0), 0));
+
+        converter.acceptOwnership();
+
+        if (_reserveToken == IERC20Token(ETH_RESERVE_ADDRESS)) {
+            require(msg.value == _reserveAmount);
+            converter.addReserve(_reserveToken, _reserveWeight);
+            address(converter).transfer(_reserveAmount);
+        }
+        else {
+            require(msg.value == 0);
+            converter.addReserve(_reserveToken, _reserveWeight);
+            safeTransferFrom(_reserveToken, msg.sender, converter, _reserveAmount);
+        }
+
+        token.issue(msg.sender, _reserveAmount);
+        token.transferOwnership(converter);
+        converter.acceptTokenOwnership();
+        converter.transferOwnership(msg.sender);
+
+        addConverterInternal(converter);
+    }
+
+    /**
+      * @dev creates a liquidity-pool converter and adds it to the registry
+      * 
+      * @param _smartTokenName      token name
+      * @param _smartTokenSymbol    token symbol
+      * @param _smartTokenDecimals  token decimals
+      * @param _maxConversionFee    maximum conversion-fee
+      * @param _reserveTokens       reserve tokens
+      * @param _reserveWeights      reserve weights
+      * @param _reserveAmounts      reserve amounts
+    */
+    function newLiquidityPool(
+        string _smartTokenName,
+        string _smartTokenSymbol,
+        uint8 _smartTokenDecimals,
+        uint32 _maxConversionFee,
+        IERC20Token[] memory _reserveTokens,
+        uint32[] memory _reserveWeights,
+        uint256[] memory _reserveAmounts
+    )
+    public payable
+    {
+        uint256 length = _reserveTokens.length;
+        require(length == _reserveWeights.length);
+        require(length == _reserveAmounts.length);
+        require(length > 1);
+        require(getLiquidityPoolByReserveConfig(_reserveTokens, _reserveWeights) == ISmartToken(0));
+
+        IBancorConverterFactory factory = IBancorConverterFactory(addressOf(BANCOR_CONVERTER_FACTORY));
+        SmartToken token = new SmartToken(_smartTokenName, _smartTokenSymbol, _smartTokenDecimals);
+        IBancorConverter converter = IBancorConverter(factory.createConverter(token, registry, _maxConversionFee, IERC20Token(0), 0));
+
+        converter.acceptOwnership();
+
+        for (uint256 i = 0; i < length; i++) {
+            if (_reserveTokens[i] == IERC20Token(ETH_RESERVE_ADDRESS)) {
+                converter.addReserve(_reserveTokens[i], _reserveWeights[i]);
+            }
+            else {
+                converter.addReserve(_reserveTokens[i], _reserveWeights[i]);
+                safeTransferFrom(_reserveTokens[i], msg.sender, this, _reserveAmounts[i]);
+                safeApprove(_reserveTokens[i], converter, _reserveAmounts[i]);
+            }
+        }
+
+        token.transferOwnership(converter);
+        converter.acceptTokenOwnership();
+        converter.addLiquidity.value(msg.value)(_reserveTokens, _reserveAmounts, 1);
+        converter.transferOwnership(msg.sender);
+
+        addConverterInternal(converter);
+    }
+
+    /**
+      * @dev adds an existing converter to the registry
+      * anyone can add an existing converter to the registry, as long as the converter is valid
+      * note that a liquidity pool converter can be added only if no converter with the same reserve-configuration is already registered
+      * 
+      * @param _converter converter
+    */
+    function addConverter(IBancorConverter _converter) public {
+        require(isConverterValid(_converter) && !isSimilarLiquidityPoolRegistered(_converter));
+        addConverterInternal(_converter);
+    }
+
+    /**
+      * @dev removes a converter from the registry
+      * anyone can remove an existing converter from the registry, as long as the converter is invalid
+      * note that the owner can also remove valid converters
+      * 
+      * @param _converter converter
+    */
+    function removeConverter(IBancorConverter _converter) public {
+        require(msg.sender == owner || !isConverterValid(_converter));
+        removeConverterInternal(_converter);
+    }
+
+    /**
+      * @dev returns the number of smart tokens in the registry
+      * 
+      * @return number of smart tokens
+    */
+    function getSmartTokenCount() external view returns (uint) {
+        return IBancorConverterRegistryData(addressOf(BANCOR_CONVERTER_REGISTRY_DATA)).getSmartTokenCount();
+    }
+
+    /**
+      * @dev returns the list of smart tokens in the registry
+      * 
+      * @return list of smart tokens
+    */
+    function getSmartTokens() external view returns (address[]) {
+        return IBancorConverterRegistryData(addressOf(BANCOR_CONVERTER_REGISTRY_DATA)).getSmartTokens();
+    }
+
+    /**
+      * @dev returns the smart token at a given index
+      * 
+      * @param _index index
+      * @return smart token at the given index
+    */
+    function getSmartToken(uint _index) external view returns (address) {
+        return IBancorConverterRegistryData(addressOf(BANCOR_CONVERTER_REGISTRY_DATA)).getSmartToken(_index);
+    }
+
+    /**
+      * @dev checks whether or not a given value is a smart token
+      * 
+      * @param _value value
+      * @return true if the given value is a smart token, false if not
+    */
+    function isSmartToken(address _value) external view returns (bool) {
+        return IBancorConverterRegistryData(addressOf(BANCOR_CONVERTER_REGISTRY_DATA)).isSmartToken(_value);
+    }
+
+    /**
+      * @dev returns the number of liquidity pools in the registry
+      * 
+      * @return number of liquidity pools
+    */
+    function getLiquidityPoolCount() external view returns (uint) {
+        return IBancorConverterRegistryData(addressOf(BANCOR_CONVERTER_REGISTRY_DATA)).getLiquidityPoolCount();
+    }
+
+    /**
+      * @dev returns the list of liquidity pools in the registry
+      * 
+      * @return list of liquidity pools
+    */
+    function getLiquidityPools() external view returns (address[]) {
+        return IBancorConverterRegistryData(addressOf(BANCOR_CONVERTER_REGISTRY_DATA)).getLiquidityPools();
+    }
+
+    /**
+      * @dev returns the liquidity pool at a given index
+      * 
+      * @param _index index
+      * @return liquidity pool at the given index
+    */
+    function getLiquidityPool(uint _index) external view returns (address) {
+        return IBancorConverterRegistryData(addressOf(BANCOR_CONVERTER_REGISTRY_DATA)).getLiquidityPool(_index);
+    }
+
+    /**
+      * @dev checks whether or not a given value is a liquidity pool
+      * 
+      * @param _value value
+      * @return true if the given value is a liquidity pool, false if not
+    */
+    function isLiquidityPool(address _value) external view returns (bool) {
+        return IBancorConverterRegistryData(addressOf(BANCOR_CONVERTER_REGISTRY_DATA)).isLiquidityPool(_value);
+    }
+
+    /**
+      * @dev returns the number of convertible tokens in the registry
+      * 
+      * @return number of convertible tokens
+    */
+    function getConvertibleTokenCount() external view returns (uint) {
+        return IBancorConverterRegistryData(addressOf(BANCOR_CONVERTER_REGISTRY_DATA)).getConvertibleTokenCount();
+    }
+
+    /**
+      * @dev returns the list of convertible tokens in the registry
+      * 
+      * @return list of convertible tokens
+    */
+    function getConvertibleTokens() external view returns (address[]) {
+        return IBancorConverterRegistryData(addressOf(BANCOR_CONVERTER_REGISTRY_DATA)).getConvertibleTokens();
+    }
+
+    /**
+      * @dev returns the convertible token at a given index
+      * 
+      * @param _index index
+      * @return convertible token at the given index
+    */
+    function getConvertibleToken(uint _index) external view returns (address) {
+        return IBancorConverterRegistryData(addressOf(BANCOR_CONVERTER_REGISTRY_DATA)).getConvertibleToken(_index);
+    }
+
+    /**
+      * @dev checks whether or not a given value is a convertible token
+      * 
+      * @param _value value
+      * @return true if the given value is a convertible token, false if not
+    */
+    function isConvertibleToken(address _value) external view returns (bool) {
+        return IBancorConverterRegistryData(addressOf(BANCOR_CONVERTER_REGISTRY_DATA)).isConvertibleToken(_value);
+    }
+
+    /**
+      * @dev returns the number of smart tokens associated with a given convertible token
+      * 
+      * @param _convertibleToken convertible token
+      * @return number of smart tokens associated with the given convertible token
+    */
+    function getConvertibleTokenSmartTokenCount(address _convertibleToken) external view returns (uint) {
+        return IBancorConverterRegistryData(addressOf(BANCOR_CONVERTER_REGISTRY_DATA)).getConvertibleTokenSmartTokenCount(_convertibleToken);
+    }
+
+    /**
+      * @dev returns the list of smart tokens associated with a given convertible token
+      * 
+      * @param _convertibleToken convertible token
+      * @return list of smart tokens associated with the given convertible token
+    */
+    function getConvertibleTokenSmartTokens(address _convertibleToken) external view returns (address[]) {
+        return IBancorConverterRegistryData(addressOf(BANCOR_CONVERTER_REGISTRY_DATA)).getConvertibleTokenSmartTokens(_convertibleToken);
+    }
+
+    /**
+      * @dev returns the smart token associated with a given convertible token at a given index
+      * 
+      * @param _index index
+      * @return smart token associated with the given convertible token at the given index
+    */
+    function getConvertibleTokenSmartToken(address _convertibleToken, uint _index) external view returns (address) {
+        return IBancorConverterRegistryData(addressOf(BANCOR_CONVERTER_REGISTRY_DATA)).getConvertibleTokenSmartToken(_convertibleToken, _index);
+    }
+
+    /**
+      * @dev checks whether or not a given value is a smart token of a given convertible token
+      * 
+      * @param _convertibleToken convertible token
+      * @param _value value
+      * @return true if the given value is a smart token of the given convertible token, false if not
+    */
+    function isConvertibleTokenSmartToken(address _convertibleToken, address _value) external view returns (bool) {
+        return IBancorConverterRegistryData(addressOf(BANCOR_CONVERTER_REGISTRY_DATA)).isConvertibleTokenSmartToken(_convertibleToken, _value);
+    }
+
+    /**
+      * @dev returns a list of converters for a given list of smart tokens
+      * this is a utility function that can be used to reduce the number of calls to the contract
+      * 
+      * @param _smartTokens list of smart tokens
+      * @return list of converters
+    */
+    function getConvertersBySmartTokens(address[] _smartTokens) external view returns (address[]) {
+        address[] memory converters = new address[](_smartTokens.length);
+
+        for (uint i = 0; i < _smartTokens.length; i++)
+            converters[i] = ISmartToken(_smartTokens[i]).owner();
+
+        return converters;
+    }
+
+    /**
+      * @dev checks whether or not a given converter is valid
+      * 
+      * @param _converter converter
+      * @return true if the given converter is valid, false if not
+    */
+    function isConverterValid(IBancorConverter _converter) public view returns (bool) {
+        // verify the the smart token has a supply and that the converter is active
+        ISmartToken token = ISmartTokenController(_converter).token();
+        if (token.totalSupply() == 0 || token.owner() != address(_converter))
+            return false;
+
+        // verify that the converter holds balance in each of its reserves
+        uint reserveTokenCount = _converter.connectorTokenCount();
+        for (uint i = 0; i < reserveTokenCount; i++) {
+            IERC20Token reserveToken = _converter.connectorTokens(i);
+            if (_converter.getConnectorBalance(reserveToken) == 0)
+                return false;
+        }
+
+        return true;
+    }
+
+    /**
+      * @dev checks if a liquidity pool with given reserve tokens/weights is already registered
+      * 
+      * @param _converter converter with specific reserve tokens/weights
+      * @return if a liquidity pool with the same reserve tokens/weights is already registered
+    */
+    function isSimilarLiquidityPoolRegistered(IBancorConverter _converter) public view returns (bool) {
+        uint reserveTokenCount = _converter.connectorTokenCount();
+        IERC20Token[] memory reserveTokens = new IERC20Token[](reserveTokenCount);
+        uint32[] memory reserveWeights = new uint32[](reserveTokenCount);
+
+        // get the reserve-configuration of the converter
+        for (uint i = 0; i < reserveTokenCount; i++) {
+            IERC20Token reserveToken = _converter.connectorTokens(i);
+            reserveTokens[i] = reserveToken;
+            reserveWeights[i] = getReserveWeight(_converter, reserveToken);
+        }
+
+        // return if a liquidity pool with the same reserve tokens/weights is already registered
+        return getLiquidityPoolByReserveConfig(reserveTokens, reserveWeights) != ISmartToken(0);
+    }
+
+    /**
+      * @dev searches for a liquidity pool with specific reserve tokens/weights
+      * 
+      * @param _reserveTokens   reserve tokens
+      * @param _reserveWeights  reserve weights
+      * @return the liquidity pool, or zero if no such liquidity pool exists
+    */
+    function getLiquidityPoolByReserveConfig(IERC20Token[] memory _reserveTokens, uint32[] memory _reserveWeights) public view returns (ISmartToken) {
+        // verify that the input parameters represent a valid liquidity pool
+        if (_reserveTokens.length == _reserveWeights.length && _reserveTokens.length > 1) {
+            // get the smart tokens of the least frequent token (optimization)
+            address[] memory convertibleTokenSmartTokens = getLeastFrequentTokenSmartTokens(_reserveTokens);
+            // search for a converter with an identical reserve-configuration
+            for (uint i = 0; i < convertibleTokenSmartTokens.length; i++) {
+                ISmartToken smartToken = ISmartToken(convertibleTokenSmartTokens[i]);
+                IBancorConverter converter = IBancorConverter(smartToken.owner());
+                if (isConverterReserveConfigEqual(converter, _reserveTokens, _reserveWeights))
+                    return smartToken;
+            }
+        }
+
+        return ISmartToken(0);
+    }
+
+    /**
+      * @dev adds a smart token to the registry
+      * 
+      * @param _smartToken smart token
+    */
+    function addSmartToken(IBancorConverterRegistryData _converterRegistryData, address _smartToken) internal {
+        _converterRegistryData.addSmartToken(_smartToken);
+        emit SmartTokenAdded(_smartToken);
+    }
+
+    /**
+      * @dev removes a smart token from the registry
+      * 
+      * @param _smartToken smart token
+    */
+    function removeSmartToken(IBancorConverterRegistryData _converterRegistryData, address _smartToken) internal {
+        _converterRegistryData.removeSmartToken(_smartToken);
+        emit SmartTokenRemoved(_smartToken);
+    }
+
+    /**
+      * @dev adds a liquidity pool to the registry
+      * 
+      * @param _liquidityPool liquidity pool
+    */
+    function addLiquidityPool(IBancorConverterRegistryData _converterRegistryData, address _liquidityPool) internal {
+        _converterRegistryData.addLiquidityPool(_liquidityPool);
+        emit LiquidityPoolAdded(_liquidityPool);
+    }
+
+    /**
+      * @dev removes a liquidity pool from the registry
+      * 
+      * @param _liquidityPool liquidity pool
+    */
+    function removeLiquidityPool(IBancorConverterRegistryData _converterRegistryData, address _liquidityPool) internal {
+        _converterRegistryData.removeLiquidityPool(_liquidityPool);
+        emit LiquidityPoolRemoved(_liquidityPool);
+    }
+
+    /**
+      * @dev adds a convertible token to the registry
+      * 
+      * @param _convertibleToken convertible token
+      * @param _smartToken associated smart token
+    */
+    function addConvertibleToken(IBancorConverterRegistryData _converterRegistryData, address _convertibleToken, address _smartToken) internal {
+        _converterRegistryData.addConvertibleToken(_convertibleToken, _smartToken);
+        emit ConvertibleTokenAdded(_convertibleToken, _smartToken);
+    }
+
+    /**
+      * @dev removes a convertible token from the registry
+      * 
+      * @param _convertibleToken convertible token
+      * @param _smartToken associated smart token
+    */
+    function removeConvertibleToken(IBancorConverterRegistryData _converterRegistryData, address _convertibleToken, address _smartToken) internal {
+        _converterRegistryData.removeConvertibleToken(_convertibleToken, _smartToken);
+        emit ConvertibleTokenRemoved(_convertibleToken, _smartToken);
+    }
+
+    function addConverterInternal(IBancorConverter _converter) private {
+        IBancorConverterRegistryData converterRegistryData = IBancorConverterRegistryData(addressOf(BANCOR_CONVERTER_REGISTRY_DATA));
+        ISmartToken token = ISmartTokenController(_converter).token();
+        uint reserveTokenCount = _converter.connectorTokenCount();
+
+        // add the smart token
+        addSmartToken(converterRegistryData, token);
+        if (reserveTokenCount > 1)
+            addLiquidityPool(converterRegistryData, token);
+        else
+            addConvertibleToken(converterRegistryData, token, token);
+
+        // add all reserve tokens
+        for (uint i = 0; i < reserveTokenCount; i++)
+            addConvertibleToken(converterRegistryData, _converter.connectorTokens(i), token);
+    }
+
+    function removeConverterInternal(IBancorConverter _converter) private {
+        IBancorConverterRegistryData converterRegistryData = IBancorConverterRegistryData(addressOf(BANCOR_CONVERTER_REGISTRY_DATA));
+        ISmartToken token = ISmartTokenController(_converter).token();
+        uint reserveTokenCount = _converter.connectorTokenCount();
+
+        // remove the smart token
+        removeSmartToken(converterRegistryData, token);
+        if (reserveTokenCount > 1)
+            removeLiquidityPool(converterRegistryData, token);
+        else
+            removeConvertibleToken(converterRegistryData, token, token);
+
+        // remove all reserve tokens
+        for (uint i = 0; i < reserveTokenCount; i++)
+            removeConvertibleToken(converterRegistryData, _converter.connectorTokens(i), token);
+    }
+
+    function getLeastFrequentTokenSmartTokens(IERC20Token[] memory _reserveTokens) private view returns (address[] memory) {
+        IBancorConverterRegistryData bancorConverterRegistryData = IBancorConverterRegistryData(addressOf(BANCOR_CONVERTER_REGISTRY_DATA));
+        uint minSmartTokenCount = bancorConverterRegistryData.getConvertibleTokenSmartTokenCount(_reserveTokens[0]);
+        uint index = 0;
+
+        // find the reserve token which has the smallest number of smart tokens
+        for (uint i = 1; i < _reserveTokens.length; i++) {
+            uint convertibleTokenSmartTokenCount = bancorConverterRegistryData.getConvertibleTokenSmartTokenCount(_reserveTokens[i]);
+            if (minSmartTokenCount > convertibleTokenSmartTokenCount) {
+                minSmartTokenCount = convertibleTokenSmartTokenCount;
+                index = i;
+            }
+        }
+
+        return bancorConverterRegistryData.getConvertibleTokenSmartTokens(_reserveTokens[index]);
+    }
+
+    function isConverterReserveConfigEqual(IBancorConverter _converter, IERC20Token[] memory _reserveTokens, uint32[] memory _reserveWeights) private view returns (bool) {
+        if (_reserveTokens.length != _converter.connectorTokenCount())
+            return false;
+
+        for (uint i = 0; i < _reserveTokens.length; i++) {
+            if (_reserveWeights[i] != getReserveWeight(_converter, _reserveTokens[i]))
+                return false;
+        }
+
+        return true;
+    }
+
+    bytes4 private constant CONNECTORS_FUNC_SELECTOR = bytes4(uint256(keccak256("connectors(address)") >> (256 - 4 * 8)));
+
+    function getReserveWeight(address _converter, address _reserveToken) private view returns (uint32) {
+        uint256[2] memory ret;
+        bytes memory data = abi.encodeWithSelector(CONNECTORS_FUNC_SELECTOR, _reserveToken);
+
+        assembly {
+            let success := staticcall(
+                gas,           // gas remaining
+                _converter,    // destination address
+                add(data, 32), // input buffer (starts after the first 32 bytes in the `data` array)
+                mload(data),   // input length (loaded from the first 32 bytes in the `data` array)
+                ret,           // output buffer
+                64             // output length
+            )
+            if iszero(success) {
+                revert(0, 0)
+            }
+        }
+
+        return uint32(ret[1]);
+    }
+}