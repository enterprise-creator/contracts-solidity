--- conflicted
+++ resolved
@@ -1268,11 +1268,7 @@
         private
         view
         returns (
-<<<<<<< HEAD
-            address,
-=======
             ITokenHolder,
->>>>>>> 070a7de7
             uint256,
             uint256
         )
@@ -1284,11 +1280,7 @@
             return (ITokenHolder(address(0)), 0, 0);
         }
 
-<<<<<<< HEAD
-        (address networkFeeWallet, uint32 networkFee) =
-=======
         (ITokenHolder networkFeeWallet, uint32 networkFee) =
->>>>>>> 070a7de7
             INetworkSettings(addressOf(NETWORK_SETTINGS)).networkFeeParams();
         uint256 n = (currPoint - prevPoint) * networkFee;
         uint256 d = currPoint * PPM_RESOLUTION;
