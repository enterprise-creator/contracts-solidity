--- conflicted
+++ resolved
@@ -7,15 +7,7 @@
     Bancor Converter interface
 */
 contract IBancorConverter {
-<<<<<<< HEAD
-    function convertInternal(IERC20Token _sourceToken, IERC20Token _targetToken, uint256 _amount, uint256 _minReturn, address _beneficiary) public payable returns (uint256);
-
-=======
-    function getReturn(IERC20Token _sourceToken, IERC20Token _targetToken, uint256 _amount) public view returns (uint256, uint256);
     function convertInternal(IERC20Token _sourceToken, IERC20Token _targetToken, uint256 _amount, address _trader, address _beneficiary) public payable returns (uint256);
-    function convert2(IERC20Token _sourceToken, IERC20Token _targetToken, uint256 _amount, uint256 _minReturn, address _affiliateAccount, uint256 _affiliateFee) public returns (uint256);
-    function quickConvert2(IERC20Token[] _path, uint256 _amount, uint256 _minReturn, address _affiliateAccount, uint256 _affiliateFee) public payable returns (uint256);
->>>>>>> ea68f37b
     function conversionWhitelist() public view returns (IWhitelist) {this;}
     function conversionFee() public view returns (uint32) {this;}
     function maxConversionFee() public view returns (uint32) {this;}
