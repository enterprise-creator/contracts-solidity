// SPDX-License-Identifier: SEE LICENSE IN LICENSE
pragma solidity 0.6.12;

import "../liquidity-protection/LiquidityProtection.sol";
import "./TestTime.sol";

contract TestLiquidityProtection is LiquidityProtection, TestTime {
    bool private poolTokenRateOverride;
    uint256 private poolTokenRateN;
    uint256 private poolTokenRateD;

    constructor(address[8] memory _contractAddresses) public LiquidityProtection(_contractAddresses) {}

    function protectedAmountPlusFeeTest(
        uint256 _poolAmount,
        uint256 _poolRateN,
        uint256 _poolRateD,
        uint256 _addRateN,
        uint256 _addRateD,
        uint256 _removeRateN,
        uint256 _removeRateD
    ) external pure returns (uint256) {
        Fraction memory poolRate = Fraction({ n: _poolRateN, d: _poolRateD });
        Fraction memory addRate = Fraction({ n: _addRateN, d: _addRateD });
        Fraction memory removeRate = Fraction({ n: _removeRateN, d: _removeRateD });
        return protectedAmountPlusFee(_poolAmount, poolRate, addRate, removeRate);
    }

    function impLossTest(
        uint256 _initialRateN,
        uint256 _initialRateD,
        uint256 _currentRateN,
        uint256 _currentRateD
    ) external pure returns (uint256, uint256) {
        Fraction memory initialRate = Fraction({ n: _initialRateN, d: _initialRateD });
        Fraction memory currentRate = Fraction({ n: _currentRateN, d: _currentRateD });
        Fraction memory impLossRate = impLoss(initialRate, currentRate);
        return (impLossRate.n, impLossRate.d);
    }

    function compensationAmountTest(
        uint256 _amount,
        uint256 _total,
        uint256 _lossN,
        uint256 _lossD,
        uint256 _levelN,
        uint256 _levelD
    ) external pure returns (uint256) {
        Fraction memory loss = Fraction({ n: _lossN, d: _lossD });
        Fraction memory level = Fraction({ n: _levelN, d: _levelD });
        return compensationAmount(_amount, _total, loss, level);
    }

<<<<<<< HEAD
    function averageRateTest(IDSToken _poolToken, IERC20 _reserveToken) external view returns (uint256, uint256) {
        Fraction memory rate = reserveTokenAverageRate(_poolToken, _reserveToken, true);
        return (rate.n, rate.d);
=======
    function averageRateTest(IDSToken _poolToken, IERC20Token _reserveToken) external view returns (uint256, uint256) {
        (, , uint256 rateN, uint256 rateD) = reserveTokenRates(_poolToken, _reserveToken, true);
        return (rateN, rateD);
>>>>>>> a24b0aa9
    }

    function removeLiquidityTargetAmountTest(
        uint256 _poolTokenRateN,
        uint256 _poolTokenRateD,
        uint256 _poolAmount,
        uint256 _reserveAmount,
        uint128 _addSpotRateN,
        uint128 _addSpotRateD,
        uint128 _removeSpotRateN,
        uint128 _removeSpotRateD,
        uint128 _removeAverageRateN,
        uint128 _removeAverageRateD,
        uint256 _addTimestamp,
        uint256 _removeTimestamp
    ) external returns (uint256) {
        poolTokenRateOverride = true;
        poolTokenRateN = _poolTokenRateN;
        poolTokenRateD = _poolTokenRateD;

        PackedRates memory packedRates =
            PackedRates({
                addSpotRateN: _addSpotRateN,
                addSpotRateD: _addSpotRateD,
                removeSpotRateN: _removeSpotRateN,
                removeSpotRateD: _removeSpotRateD,
                removeAverageRateN: _removeAverageRateN,
                removeAverageRateD: _removeAverageRateD
            });

        uint256 targetAmount =
            removeLiquidityTargetAmount(
                IDSToken(0),
                IERC20(0),
                _poolAmount,
                _reserveAmount,
                packedRates,
                _addTimestamp,
                _removeTimestamp
            );
        poolTokenRateOverride = false;
        return targetAmount;
    }

    function poolTokenRate(IDSToken _poolToken, IERC20 _reserveToken) internal view override returns (Fraction memory) {
        if (poolTokenRateOverride) {
            return Fraction({ n: poolTokenRateN, d: poolTokenRateD });
        }
        return super.poolTokenRate(_poolToken, _reserveToken);
    }

    function time() internal view override(Time, TestTime) returns (uint256) {
        return TestTime.time();
    }
}<|MERGE_RESOLUTION|>--- conflicted
+++ resolved
@@ -51,15 +51,9 @@
         return compensationAmount(_amount, _total, loss, level);
     }
 
-<<<<<<< HEAD
     function averageRateTest(IDSToken _poolToken, IERC20 _reserveToken) external view returns (uint256, uint256) {
-        Fraction memory rate = reserveTokenAverageRate(_poolToken, _reserveToken, true);
-        return (rate.n, rate.d);
-=======
-    function averageRateTest(IDSToken _poolToken, IERC20Token _reserveToken) external view returns (uint256, uint256) {
         (, , uint256 rateN, uint256 rateD) = reserveTokenRates(_poolToken, _reserveToken, true);
         return (rateN, rateD);
->>>>>>> a24b0aa9
     }
 
     function removeLiquidityTargetAmountTest(
