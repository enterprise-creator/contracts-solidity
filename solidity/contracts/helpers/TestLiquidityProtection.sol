// SPDX-License-Identifier: SEE LICENSE IN LICENSE
pragma solidity 0.6.12;
import "../liquidity-protection/LiquidityProtection.sol";

contract TestLiquidityProtection is LiquidityProtection {
    uint256 public currentTime = 1;

    constructor(
        ILiquidityProtectionStore _store,
        IDSToken _networkToken,
        IDSToken _govToken,
        IContractRegistry _registry
    ) public LiquidityProtection(_store, _networkToken, _govToken, _registry) {}

    function time() internal view override returns (uint256) {
        return currentTime;
    }

    function _minNetworkCompensation() internal view override returns (uint256) {
        return 3;
    }

    function setTime(uint256 _currentTime) external {
        currentTime = _currentTime;
    }

    function impLossTest(
        uint256 _initialRateN,
        uint256 _initialRateD,
        uint256 _currentRateN,
        uint256 _currentRateD
    ) external pure returns (uint256, uint256) {
<<<<<<< HEAD
        Fraction memory initialRate = Fraction({n: _initialRateN, d: _initialRateD});
        Fraction memory currentRate = Fraction({n: _currentRateN, d: _currentRateD});
=======
        Fraction memory initialRate = Fraction({ n: _initialRateN, d: _initialRateD });
        Fraction memory currentRate = Fraction({ n: _currentRateN, d: _currentRateD });
>>>>>>> 944eaa02
        Fraction memory impLossRate = impLoss(initialRate, currentRate);
        return (impLossRate.n, impLossRate.d);
    }

    function averageRateTest(IDSToken _poolToken, IERC20Token _reserveToken) external view returns (uint256, uint256) {
        Fraction memory rate = reserveTokenAverageRate(_poolToken, _reserveToken);
        return (rate.n, rate.d);
    }
}<|MERGE_RESOLUTION|>--- conflicted
+++ resolved
@@ -30,13 +30,8 @@
         uint256 _currentRateN,
         uint256 _currentRateD
     ) external pure returns (uint256, uint256) {
-<<<<<<< HEAD
-        Fraction memory initialRate = Fraction({n: _initialRateN, d: _initialRateD});
-        Fraction memory currentRate = Fraction({n: _currentRateN, d: _currentRateD});
-=======
         Fraction memory initialRate = Fraction({ n: _initialRateN, d: _initialRateD });
         Fraction memory currentRate = Fraction({ n: _currentRateN, d: _currentRateD });
->>>>>>> 944eaa02
         Fraction memory impLossRate = impLoss(initialRate, currentRate);
         return (impLossRate.n, impLossRate.d);
     }
