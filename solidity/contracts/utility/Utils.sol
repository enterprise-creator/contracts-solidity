// SPDX-License-Identifier: SEE LICENSE IN LICENSE
pragma solidity 0.6.12;

import "@openzeppelin/contracts/token/ERC20/IERC20.sol";

/**
 * @dev Utilities & Common Modifiers
 */
contract Utils {
    uint32 internal constant PPM_RESOLUTION = 1000000;
    IERC20 internal constant ETH_RESERVE_ADDRESS = IERC20(0xEeeeeEeeeEeEeeEeEeEeeEEEeeeeEeeeeeeeEEeE);

    // verifies that a value is greater than zero
    modifier greaterThanZero(uint256 _value) {
        _greaterThanZero(_value);
        _;
    }

    // error message binary size optimization
    function _greaterThanZero(uint256 _value) internal pure {
        require(_value > 0, "ERR_ZERO_VALUE");
    }

    // validates an address - currently only checks that it isn't null
    modifier validAddress(address _address) {
        _validAddress(_address);
        _;
    }

    // error message binary size optimization
    function _validAddress(address _address) internal pure {
        require(_address != address(0), "ERR_INVALID_ADDRESS");
    }

<<<<<<< HEAD
=======
    // ensures that the portion is valid
    modifier validPortion(uint32 _portion) {
        _validPortion(_portion);
        _;
    }

    // error message binary size optimization
    function _validPortion(uint32 _portion) internal pure {
        require(_portion > 0 && _portion <= PPM_RESOLUTION, "ERR_INVALID_PORTION");
    }

    // verifies that the address is different than this contract address
    modifier notThis(address _address) {
        _notThis(_address);
        _;
    }

    // error message binary size optimization
    function _notThis(address _address) internal view {
        require(_address != address(this), "ERR_ADDRESS_IS_SELF");
    }

>>>>>>> 9eb6f358
    // validates an external address - currently only checks that it isn't null or this
    modifier validExternalAddress(address _address) {
        _validExternalAddress(_address);
        _;
    }

    // error message binary size optimization
    function _validExternalAddress(address _address) internal view {
        require(_address != address(0) && _address != address(this), "ERR_INVALID_EXTERNAL_ADDRESS");
    }
}<|MERGE_RESOLUTION|>--- conflicted
+++ resolved
@@ -32,8 +32,6 @@
         require(_address != address(0), "ERR_INVALID_ADDRESS");
     }
 
-<<<<<<< HEAD
-=======
     // ensures that the portion is valid
     modifier validPortion(uint32 _portion) {
         _validPortion(_portion);
@@ -45,18 +43,6 @@
         require(_portion > 0 && _portion <= PPM_RESOLUTION, "ERR_INVALID_PORTION");
     }
 
-    // verifies that the address is different than this contract address
-    modifier notThis(address _address) {
-        _notThis(_address);
-        _;
-    }
-
-    // error message binary size optimization
-    function _notThis(address _address) internal view {
-        require(_address != address(this), "ERR_ADDRESS_IS_SELF");
-    }
-
->>>>>>> 9eb6f358
     // validates an external address - currently only checks that it isn't null or this
     modifier validExternalAddress(address _address) {
         _validExternalAddress(_address);
