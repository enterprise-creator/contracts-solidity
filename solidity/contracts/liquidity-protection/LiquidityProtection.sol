// SPDX-License-Identifier: SEE LICENSE IN LICENSE
pragma solidity 0.6.12;

import "../utility/ContractRegistryClient.sol";
import "../utility/ReentrancyGuard.sol";
import "../utility/Owned.sol";
import "../utility/SafeMath.sol";
import "../utility/Math.sol";
import "../utility/TokenHandler.sol";
import "../utility/Types.sol";
import "./interfaces/ILiquidityProtectionStore.sol";
import "../token/interfaces/IDSToken.sol";
import "../token/interfaces/IERC20Token.sol";
import "../converter/interfaces/IConverterAnchor.sol";
import "../converter/interfaces/IConverter.sol";
import "../converter/interfaces/IConverterRegistry.sol";

interface ILiquidityPoolV1Converter is IConverter {
    function addLiquidity(
        IERC20Token[] memory _reserveTokens,
        uint256[] memory _reserveAmounts,
        uint256 _minReturn
    ) external payable;

    function removeLiquidity(
        uint256 _amount,
        IERC20Token[] memory _reserveTokens,
        uint256[] memory _reserveMinReturnAmounts
    ) external;

    function recentAverageRate(IERC20Token _reserveToken) external view returns (uint256, uint256);
}

/**
 * @dev This contract implements the liquidity protection mechanism.
 */
contract LiquidityProtection is TokenHandler, ContractRegistryClient, ReentrancyGuard {
    using SafeMath for uint256;
    using Math for *;

    struct ProtectedLiquidity {
        address provider; // liquidity provider
        IDSToken poolToken; // pool token address
        IERC20Token reserveToken; // reserve token address
        uint256 poolAmount; // pool token amount
        uint256 reserveAmount; // reserve token amount
        uint256 reserveRateN; // rate of 1 protected reserve token in units of the other reserve token (numerator)
        uint256 reserveRateD; // rate of 1 protected reserve token in units of the other reserve token (denominator)
        uint256 timestamp; // timestamp
    }

    // various rates between the two reserve tokens. the rate is of 1 unit of the protected reserve token in units of the other reserve token
    struct PackedRates {
        uint128 addSpotRateN; // spot rate of 1 A in units of B when liquidity was added (numerator)
        uint128 addSpotRateD; // spot rate of 1 A in units of B when liquidity was added (denominator)
        uint128 removeSpotRateN; // spot rate of 1 A in units of B when liquidity is removed (numerator)
        uint128 removeSpotRateD; // spot rate of 1 A in units of B when liquidity is removed (denominator)
        uint128 removeAverageRateN; // average rate of 1 A in units of B when liquidity is removed (numerator)
        uint128 removeAverageRateD; // average rate of 1 A in units of B when liquidity is removed (denominator)
    }

    IERC20Token internal constant ETH_RESERVE_ADDRESS = IERC20Token(0xEeeeeEeeeEeEeeEeEeEeeEEEeeeeEeeeeeeeEEeE);
    uint32 internal constant PPM_RESOLUTION = 1000000;
    uint256 internal constant MAX_UINT128 = 2**128 - 1;

    // the address of the whitelist administrator
    address public whitelistAdmin;

    ILiquidityProtectionStore public immutable store;
    IERC20Token public immutable networkToken;
    IERC20Token public immutable govToken;

    // system network token balance limits
    uint256 public maxSystemNetworkTokenAmount = 500000e18;
    uint32 public maxSystemNetworkTokenRatio = 500000; // PPM units

    // number of seconds until any protection is in effect
    uint256 public minProtectionDelay = 30 days;

    // number of seconds until full protection is in effect
    uint256 public maxProtectionDelay = 100 days;

    // minimum amount of network tokens the system can mint as compensation for base token losses, default = 0.01 network tokens
    uint256 public minNetworkCompensation = 1e16;

    // number of seconds from liquidation to full network token release
    uint256 public lockDuration = 24 hours;

    // maximum deviation of the average rate from the spot rate
    uint32 public averageRateMaxDeviation = 20000; // PPM units

    // true if the contract is currently adding/removing liquidity from a converter, used for accepting ETH
    bool private updatingLiquidity = false;

    /**
     * @dev triggered when whitelist admin is updated
     *
     * @param _prevWhitelistAdmin  previous whitelist admin
     * @param _newWhitelistAdmin   new whitelist admin
     */
    event WhitelistAdminUpdated(address indexed _prevWhitelistAdmin, address indexed _newWhitelistAdmin);

    /**
     * @dev triggered when the system network token balance limits are updated
     *
     * @param _prevMaxSystemNetworkTokenAmount  previous maximum absolute balance in a pool
     * @param _newMaxSystemNetworkTokenAmount   new maximum absolute balance in a pool
     * @param _prevMaxSystemNetworkTokenRatio   previos maximum balance out of the total balance in a pool
     * @param _newMaxSystemNetworkTokenRatio    new maximum balance out of the total balance in a pool
     */
    event SystemNetworkTokenLimitsUpdated(
        uint256 _prevMaxSystemNetworkTokenAmount,
        uint256 _newMaxSystemNetworkTokenAmount,
        uint256 _prevMaxSystemNetworkTokenRatio,
        uint256 _newMaxSystemNetworkTokenRatio
    );

    /**
     * @dev triggered when the protection delays are updated
     *
     * @param _prevMinProtectionDelay  previous seconds until the protection starts
     * @param _newMinProtectionDelay   new seconds until the protection starts
     * @param _prevMaxProtectionDelay  previos seconds until full protection
     * @param _newMaxProtectionDelay   new seconds until full protection
     */
    event ProtectionDelaysUpdated(
        uint256 _prevMinProtectionDelay,
        uint256 _newMinProtectionDelay,
        uint256 _prevMaxProtectionDelay,
        uint256 _newMaxProtectionDelay
    );

    /**
     * @dev triggered when the minimum network token compensation is updated
     *
     * @param _prevMinNetworkCompensation  previous minimum network token compensation
     * @param _newMinNetworkCompensation   new minimum network token compensation
     */
    event MinNetworkCompensationUpdated(uint256 _prevMinNetworkCompensation, uint256 _newMinNetworkCompensation);

    /**
     * @dev triggered when the network token lock duration is updated
     *
     * @param _prevLockDuration  previous network token lock duration, in seconds
     * @param _newLockDuration   new network token lock duration, in seconds
     */
    event LockDurationUpdated(uint256 _prevLockDuration, uint256 _newLockDuration);

    /**
     * @dev triggered when the maximum deviation of the average rate from the spot rate is updated
     *
     * @param _prevAverageRateMaxDeviation previous maximum deviation of the average rate from the spot rate
     * @param _newAverageRateMaxDeviation  new maximum deviation of the average rate from the spot rate
     */
    event AverageRateMaxDeviationUpdated(uint32 _prevAverageRateMaxDeviation, uint32 _newAverageRateMaxDeviation);

    /**
     * @dev initializes a new LiquidityProtection contract
     *
     * @param _store           liquidity protection store
     * @param _networkToken    network token
     * @param _govToken        governance token
     * @param _registry        contract registry
     */
    constructor(
        ILiquidityProtectionStore _store,
        IERC20Token _networkToken,
        IERC20Token _govToken,
        IContractRegistry _registry
    )
        public
        ContractRegistryClient(_registry)
        validAddress(address(_store))
        validAddress(address(_networkToken))
        validAddress(address(_govToken))
        validAddress(address(_registry))
        notThis(address(_store))
        notThis(address(_networkToken))
        notThis(address(_govToken))
        notThis(address(_registry))
    {
        whitelistAdmin = msg.sender;
        store = _store;
        networkToken = _networkToken;
        govToken = _govToken;
    }

    // ensures that the contract is currently removing liquidity from a converter
    modifier updatingLiquidityOnly() {
        _updatingLiquidityOnly();
        _;
    }

    // error message binary size optimization
    function _updatingLiquidityOnly() internal view {
        require(updatingLiquidity, "ERR_NOT_UPDATING_LIQUIDITY");
    }

    // ensures that the pool is supported
    modifier poolSupported(IConverterAnchor _poolAnchor) {
        _poolSupported(_poolAnchor);
        _;
    }

    // error message binary size optimization
    function _poolSupported(IConverterAnchor _poolAnchor) internal view {
        require(isPoolSupported(_poolAnchor), "ERR_POOL_NOT_SUPPORTED");
    }

    // ensures that the pool is supported and whitelisted
    modifier poolSupportedAndWhitelisted(IConverterAnchor _poolAnchor) {
        _poolSupportedAndWhitelisted(_poolAnchor);
        _;
    }

    // error message binary size optimization
    function _poolSupportedAndWhitelisted(IConverterAnchor _poolAnchor) internal view {
        require(isPoolSupported(_poolAnchor), "ERR_POOL_NOT_SUPPORTED");
        require(store.isPoolWhitelisted(_poolAnchor), "ERR_POOL_NOT_WHITELISTED");
    }

    /**
     * @dev accept ETH
     * used when removing liquidity from ETH converters
     */
    receive() external payable updatingLiquidityOnly() {}

    /**
     * @dev transfers the ownership of the store
     * can only be called by the contract owner
     *
     * @param _newOwner    the new owner of the store
     */
    function transferStoreOwnership(address _newOwner) external {
        transferOwnership(store, _newOwner);
    }

    /**
     * @dev accepts the ownership of the store
     * can only be called by the contract owner
     */
    function acceptStoreOwnership() external {
        acceptOwnership(store);
    }

    /**
     * @dev transfers the ownership of the network token
     * can only be called by the contract owner
     *
     * @param _newOwner    the new owner of the network token
     */
    function transferNetworkTokenOwnership(address _newOwner) external {
        transferOwnership(networkToken, _newOwner);
    }

    /**
     * @dev accepts the ownership of the network token
     * can only be called by the contract owner
     */
    function acceptNetworkTokenOwnership() external {
        acceptOwnership(networkToken);
    }

    /**
     * @dev transfers the ownership of the governance token
     * can only be called by the contract owner
     *
     * @param _newOwner    the new owner of the governance token
     */
    function transferGovTokenOwnership(address _newOwner) external {
        transferOwnership(govToken, _newOwner);
    }

    /**
     * @dev accepts the ownership of the governance token
     * can only be called by the contract owner
     */
    function acceptGovTokenOwnership() external {
        acceptOwnership(govToken);
    }

    /**
     * @dev set the address of the whitelist admin
     * can only be called by the contract owner
     *
     * @param _whitelistAdmin  the address of the new whitelist admin
     */
    function setWhitelistAdmin(address _whitelistAdmin) external ownerOnly validAddress(_whitelistAdmin) {
        emit WhitelistAdminUpdated(whitelistAdmin, _whitelistAdmin);

        whitelistAdmin = _whitelistAdmin;
    }

    /**
     * @dev updates the system network token balance limits
     * can only be called by the contract owner
     *
     * @param _maxSystemNetworkTokenAmount  maximum absolute balance in a pool
     * @param _maxSystemNetworkTokenRatio   maximum balance out of the total balance in a pool (in PPM units)
     */
    function setSystemNetworkTokenLimits(uint256 _maxSystemNetworkTokenAmount, uint32 _maxSystemNetworkTokenRatio)
        external
        ownerOnly
    {
        require(_maxSystemNetworkTokenRatio <= PPM_RESOLUTION, "ERR_INVALID_MAX_RATIO");

        emit SystemNetworkTokenLimitsUpdated(
            maxSystemNetworkTokenAmount,
            _maxSystemNetworkTokenAmount,
            maxSystemNetworkTokenRatio,
            _maxSystemNetworkTokenRatio
        );

        maxSystemNetworkTokenAmount = _maxSystemNetworkTokenAmount;
        maxSystemNetworkTokenRatio = _maxSystemNetworkTokenRatio;
    }

    /**
     * @dev updates the protection delays
     * can only be called by the contract owner
     *
     * @param _minProtectionDelay  seconds until the protection starts
     * @param _maxProtectionDelay  seconds until full protection
     */
    function setProtectionDelays(uint256 _minProtectionDelay, uint256 _maxProtectionDelay) external ownerOnly {
        require(_minProtectionDelay < _maxProtectionDelay, "ERR_INVALID_PROTECTION_DELAY");

        emit ProtectionDelaysUpdated(minProtectionDelay, _minProtectionDelay, maxProtectionDelay, _maxProtectionDelay);

        minProtectionDelay = _minProtectionDelay;
        maxProtectionDelay = _maxProtectionDelay;
    }

    /**
     * @dev updates the minimum network token compensation
     * can only be called by the contract owner
     *
     * @param _minCompensation new minimum compensation
     */
    function setMinNetworkCompensation(uint256 _minCompensation) external ownerOnly {
        emit MinNetworkCompensationUpdated(minNetworkCompensation, _minCompensation);

        minNetworkCompensation = _minCompensation;
    }

    /**
     * @dev updates the network token lock duration
     * can only be called by the contract owner
     *
     * @param _lockDuration    network token lock duration, in seconds
     */
    function setLockDuration(uint256 _lockDuration) external ownerOnly {
        emit LockDurationUpdated(lockDuration, _lockDuration);

        lockDuration = _lockDuration;
    }

    /**
     * @dev sets the maximum deviation of the average rate from the spot rate
     * can only be called by the contract owner
     *
     * @param _averageRateMaxDeviation maximum deviation of the average rate from the spot rate
     */
    function setAverageRateMaxDeviation(uint32 _averageRateMaxDeviation) external ownerOnly {
        require(_averageRateMaxDeviation <= PPM_RESOLUTION, "ERR_INVALID_MAX_DEVIATION");
        emit AverageRateMaxDeviationUpdated(averageRateMaxDeviation, _averageRateMaxDeviation);

        averageRateMaxDeviation = _averageRateMaxDeviation;
    }

    /**
     * @dev adds a pool to the whitelist, or removes a pool from the whitelist
     * note that when a pool is whitelisted, it's not possible to remove liquidity anymore
     * removing a pool from the whitelist is an extreme measure in case of a base token compromise etc.
     * can only be called by the whitelist admin
     *
     * @param _poolAnchor  anchor of the pool
     * @param _add         true to add the pool to the whitelist, false to remove it from the whitelist
     */
    function whitelistPool(IConverterAnchor _poolAnchor, bool _add) external poolSupported(_poolAnchor) {
        require(msg.sender == whitelistAdmin || msg.sender == owner, "ERR_ACCESS_DENIED");

        // add or remove the pool to/from the whitelist
        if (_add) store.addPoolToWhitelist(_poolAnchor);
        else store.removePoolFromWhitelist(_poolAnchor);
    }

    /**
     * @dev checks if protection is supported for the given pool
     * only standard pools are supported (2 reserves, 50%/50% weights)
     * note that the pool should still be whitelisted
     *
     * @param _poolAnchor  anchor of the pool
     * @return true if the pool is supported, false otherwise
     */
    function isPoolSupported(IConverterAnchor _poolAnchor) public view returns (bool) {
        // verify that the pool exists in the registry
        IConverterRegistry converterRegistry = IConverterRegistry(addressOf(CONVERTER_REGISTRY));
        require(converterRegistry.isAnchor(address(_poolAnchor)), "ERR_INVALID_ANCHOR");

        // get the converter
        IConverter converter = IConverter(payable(_poolAnchor.owner()));

        // verify that the converter has 2 reserves
        if (converter.connectorTokenCount() != 2) {
            return false;
        }

        // verify that one of the reserves is the network token
        IERC20Token reserve0Token = converter.connectorTokens(0);
        IERC20Token reserve1Token = converter.connectorTokens(1);
        if (reserve0Token != networkToken && reserve1Token != networkToken) {
            return false;
        }

        // verify that the reserve weights are exactly 50%/50%
        if (
            converterReserveWeight(converter, reserve0Token) != PPM_RESOLUTION / 2 ||
            converterReserveWeight(converter, reserve1Token) != PPM_RESOLUTION / 2
        ) {
            return false;
        }

        return true;
    }

    /**
     * @dev adds protection to existing pool tokens
     * also mints new governance tokens for the caller
     *
     * @param _poolAnchor  anchor of the pool
     * @param _amount      amount of pool tokens to protect
     */
    function protectLiquidity(IConverterAnchor _poolAnchor, uint256 _amount)
        external
        protected
        poolSupportedAndWhitelisted(_poolAnchor)
        greaterThanZero(_amount)
    {
        // get the converter
        IConverter converter = IConverter(payable(_poolAnchor.owner()));

        // protect both reserves
        IDSToken poolToken = IDSToken(address(_poolAnchor));
        protectLiquidity(poolToken, converter, 0, _amount / 2);
        protectLiquidity(poolToken, converter, 1, _amount - _amount / 2);

        // transfer the pool tokens from the caller directly to the store
        safeTransferFrom(poolToken, msg.sender, address(store), _amount);
    }

    /**
     * @dev cancels the protection and returns the pool tokens to the caller
     * also burns governance tokens from the caller
     * must be called with the indices of both the base token and the network token protections
     *
     * @param _id1 id in the caller's list of protected liquidity
     * @param _id2 matching id in the caller's list of protected liquidity
     */
    function unprotectLiquidity(uint256 _id1, uint256 _id2) external protected {
        require(_id1 != _id2, "ERR_SAME_ID");

        ProtectedLiquidity memory liquidity1 = protectedLiquidity(_id1);
        ProtectedLiquidity memory liquidity2 = protectedLiquidity(_id2);

        // verify input & permissions
        require(liquidity1.provider == msg.sender && liquidity2.provider == msg.sender, "ERR_ACCESS_DENIED");

        // verify that the two protections were added together (using `protect`)
        require(
            liquidity1.poolToken == liquidity2.poolToken &&
                liquidity1.reserveToken != liquidity2.reserveToken &&
                (liquidity1.reserveToken == networkToken || liquidity2.reserveToken == networkToken) &&
                liquidity1.timestamp == liquidity2.timestamp &&
                liquidity1.poolAmount <= liquidity2.poolAmount.add(1) &&
                liquidity2.poolAmount <= liquidity1.poolAmount.add(1),
            "ERR_PROTECTIONS_MISMATCH"
        );

        // burn the governance tokens from the caller
        govToken.destroy(
            msg.sender,
            liquidity1.reserveToken == networkToken ? liquidity1.reserveAmount : liquidity2.reserveAmount
        );

        // remove the protected liquidities from the store
        store.removeProtectedLiquidity(_id1);
        store.removeProtectedLiquidity(_id2);

        // transfer the pool tokens back to the caller
        store.withdrawTokens(liquidity1.poolToken, msg.sender, liquidity1.poolAmount.add(liquidity2.poolAmount));
    }

    /**
     * @dev adds protected liquidity to a pool
     * also mints new governance tokens for the caller if the caller adds network tokens
     *
     * @param _poolAnchor      anchor of the pool
     * @param _reserveToken    reserve token to add to the pool
     * @param _amount          amount of tokens to add to the pool
     * @return new protected liquidity id
     */
    function addLiquidity(
        IConverterAnchor _poolAnchor,
        IERC20Token _reserveToken,
        uint256 _amount
    ) external payable protected poolSupportedAndWhitelisted(_poolAnchor) greaterThanZero(_amount) returns (uint256) {
        if (_reserveToken == networkToken) {
            require(msg.value == 0, "ERR_ETH_AMOUNT_MISMATCH");
            return addNetworkTokenLiquidity(_poolAnchor, _amount);
        }

        // verify that ETH was passed with the call if needed
        uint256 val = _reserveToken == ETH_RESERVE_ADDRESS ? _amount : 0;
        require(msg.value == val, "ERR_ETH_AMOUNT_MISMATCH");
        return addBaseTokenLiquidity(_poolAnchor, _reserveToken, _amount);
    }

    /**
     * @dev adds protected network token liquidity to a pool
     * also mints new governance tokens for the caller
     *
     * @param _poolAnchor  anchor of the pool
     * @param _amount      amount of tokens to add to the pool
     * @return new protected liquidity id
     */
    function addNetworkTokenLiquidity(IConverterAnchor _poolAnchor, uint256 _amount) internal returns (uint256) {
        IDSToken poolToken = IDSToken(address(_poolAnchor));

        // get the rate between the pool token and the reserve
        Fraction memory poolRate = poolTokenRate(poolToken, networkToken);

        // calculate the amount of pool tokens based on the amount of reserve tokens
        uint256 poolTokenAmount = _amount.mul(poolRate.d).div(poolRate.n);

        // remove the pool tokens from the system's ownership (will revert if not enough tokens are available)
        store.decSystemBalance(poolToken, poolTokenAmount);

        // add protected liquidity for the caller
        uint256 id = addProtectedLiquidity(msg.sender, poolToken, networkToken, poolTokenAmount, _amount);

        // burns the network tokens from the caller
        networkToken.destroy(msg.sender, _amount);

        // mint governance tokens to the caller
        govToken.issue(msg.sender, _amount);

        return id;
    }

    /**
     * @dev adds protected base token liquidity to a pool
     *
     * @param _poolAnchor  anchor of the pool
     * @param _baseToken   the base reserve token of the pool
     * @param _amount      amount of tokens to add to the pool
     * @return new protected liquidity id
     */
    function addBaseTokenLiquidity(
        IConverterAnchor _poolAnchor,
        IERC20Token _baseToken,
        uint256 _amount
    ) internal returns (uint256) {
        IDSToken poolToken = IDSToken(address(_poolAnchor));

        // get the reserve balances
        ILiquidityPoolV1Converter converter = ILiquidityPoolV1Converter(payable(_poolAnchor.owner()));
        (uint256 reserveBalanceBase, uint256 reserveBalanceNetwork) = converterReserveBalances(
            converter,
            _baseToken,
            networkToken
        );

        // calculate and mint the required amount of network tokens for adding liquidity
        uint256 networkLiquidityAmount = _amount.mul(reserveBalanceNetwork).div(reserveBalanceBase);

        // verify network token limits
        // note that the amount is divided by 2 since it's not possible to liquidate one reserve only
        Fraction memory poolRate = poolTokenRate(poolToken, networkToken);
        uint256 newSystemBalance = store.systemBalance(poolToken);
        newSystemBalance = (newSystemBalance.mul(poolRate.n / 2).div(poolRate.d)).add(networkLiquidityAmount);

        require(newSystemBalance <= maxSystemNetworkTokenAmount, "ERR_MAX_AMOUNT_REACHED");
        require(
            newSystemBalance.mul(PPM_RESOLUTION) <=
                newSystemBalance.add(reserveBalanceNetwork).mul(maxSystemNetworkTokenRatio),
            "ERR_MAX_RATIO_REACHED"
        );

        // issue new network tokens to the system
        networkToken.issue(address(this), networkLiquidityAmount);

        // transfer the base tokens from the caller and approve the converter
        ensureAllowance(networkToken, address(converter), networkLiquidityAmount);
        if (_baseToken != ETH_RESERVE_ADDRESS) {
            safeTransferFrom(_baseToken, msg.sender, address(this), _amount);
            ensureAllowance(_baseToken, address(converter), _amount);
        }

        // add liquidity
        addLiquidity(converter, _baseToken, networkToken, _amount, networkLiquidityAmount, msg.value);

        // transfer the new pool tokens to the store
        uint256 poolTokenAmount = poolToken.balanceOf(address(this));
        safeTransfer(poolToken, address(store), poolTokenAmount);

        // the system splits the pool tokens with the caller
        // increase the system's pool token balance and add protected liquidity for the caller
        store.incSystemBalance(poolToken, poolTokenAmount - poolTokenAmount / 2); // account for rounding errors
        return addProtectedLiquidity(msg.sender, poolToken, _baseToken, poolTokenAmount / 2, _amount);
    }

    /**
     * @dev transfers protected liquidity to a new provider
     *
     * @param _id          protected liquidity id
     * @param _newProvider new provider
     * @return new protected liquidity id
     */
    function transferLiquidity(uint256 _id, address _newProvider)
        external
        protected
        validAddress(_newProvider)
        notThis(_newProvider)
        returns (uint256)
    {
        ProtectedLiquidity memory liquidity = protectedLiquidity(_id);

        // verify input & permissions
        require(liquidity.provider == msg.sender, "ERR_ACCESS_DENIED");

        // remove the protected liquidity from the current provider
        store.removeProtectedLiquidity(_id);

        // add the protected liquidity to the new provider
        return
            store.addProtectedLiquidity(
                _newProvider,
                liquidity.poolToken,
                liquidity.reserveToken,
                liquidity.poolAmount,
                liquidity.reserveAmount,
                liquidity.reserveRateN,
                liquidity.reserveRateD,
                liquidity.timestamp
            );
    }

    /**
     * @dev returns the expected/actual amounts the provider will receive for removing liquidity
     * it's also possible to provide the remove liquidity time to get an estimation
     * for the return at that given point
     *
     * @param _id              protected liquidity id
     * @param _portion         portion of liquidity to remove, in PPM
     * @param _removeTimestamp time at which the liquidity is removed
     * @return expected return amount in the reserve token
     * @return actual return amount in the reserve token
     * @return compensation in the network token
     */
    function removeLiquidityReturn(
        uint256 _id,
        uint32 _portion,
        uint256 _removeTimestamp
    )
        external
        view
        returns (
            uint256,
            uint256,
            uint256
        )
    {
        // verify input
        require(_portion > 0 && _portion <= PPM_RESOLUTION, "ERR_INVALID_PERCENT");

        ProtectedLiquidity memory liquidity = protectedLiquidity(_id);

        // verify input
        require(liquidity.provider != address(0), "ERR_INVALID_ID");
        require(_removeTimestamp >= liquidity.timestamp, "ERR_INVALID_TIMESTAMP");

        // calculate the portion of the liquidity to remove
        if (_portion != PPM_RESOLUTION) {
            liquidity.poolAmount = liquidity.poolAmount.mul(_portion) / PPM_RESOLUTION;
            liquidity.reserveAmount = liquidity.reserveAmount.mul(_portion) / PPM_RESOLUTION;
        }

        // get the various rates between the reserves upon adding liquidity and now
        PackedRates memory packedRates = packRates(
            liquidity.poolToken,
            liquidity.reserveToken,
            liquidity.reserveRateN,
            liquidity.reserveRateD
        );

        uint256 targetAmount = removeLiquidityTargetAmount(
            liquidity.poolToken,
            liquidity.reserveToken,
            liquidity.poolAmount,
            liquidity.reserveAmount,
            packedRates,
            liquidity.timestamp,
            _removeTimestamp
        );

        // for network token, the return amount is identical to the target amount
        if (liquidity.reserveToken == networkToken) {
            return (targetAmount, targetAmount, 0);
        }

        // handle base token return

        // calculate the amount of pool tokens required for liquidation
        // note that the amount is doubled since it's not possible to liquidate one reserve only
        Fraction memory poolRate = poolTokenRate(liquidity.poolToken, liquidity.reserveToken);
        uint256 poolAmount = targetAmount.mul(poolRate.d).div(poolRate.n / 2);

        // limit the amount of pool tokens by the amount the system/caller holds
        uint256 availableBalance = store.systemBalance(liquidity.poolToken).add(liquidity.poolAmount);
        poolAmount = poolAmount > availableBalance ? availableBalance : poolAmount;

        // calculate the base token amount received by liquidating the pool tokens
        // note that the amount is divided by 2 since the pool amount represents both reserves
        uint256 baseAmount = poolAmount.mul(poolRate.n / 2).div(poolRate.d);
        uint256 networkAmount = 0;

        // calculate the compensation if still needed
        if (baseAmount < targetAmount) {
            uint256 delta = targetAmount - baseAmount;

            // calculate the delta in network tokens
            delta = delta.mul(packedRates.removeAverageRateN).div(packedRates.removeAverageRateD);

            // the delta might be very small due to precision loss
            // in which case no compensation will take place (gas optimization)
            if (delta >= _minNetworkCompensation()) {
                networkAmount = delta;
            }
        }

        return (targetAmount, baseAmount, networkAmount);
    }

    /**
     * @dev removes protected liquidity from a pool
     * also burns governance tokens from the caller if the caller removes network tokens
     *
     * @param _id      id in the caller's list of protected liquidity
     * @param _portion portion of liquidity to remove, in PPM
     */
    function removeLiquidity(uint256 _id, uint32 _portion) external protected {
        require(_portion > 0 && _portion <= PPM_RESOLUTION, "ERR_INVALID_PERCENT");

        ProtectedLiquidity memory liquidity = protectedLiquidity(_id);

        // verify input & permissions
        require(liquidity.provider == msg.sender, "ERR_ACCESS_DENIED");

        // verify that the pool is whitelisted
        require(store.isPoolWhitelisted(liquidity.poolToken), "ERR_POOL_NOT_WHITELISTED");

        if (_portion == PPM_RESOLUTION) {
            // remove the pool tokens from the provider
            store.removeProtectedLiquidity(_id);
        } else {
            // remove portion of the pool tokens from the provider
            uint256 fullPoolAmount = liquidity.poolAmount;
            uint256 fullReserveAmount = liquidity.reserveAmount;
            liquidity.poolAmount = liquidity.poolAmount.mul(_portion) / PPM_RESOLUTION;
            liquidity.reserveAmount = liquidity.reserveAmount.mul(_portion) / PPM_RESOLUTION;

            store.updateProtectedLiquidityAmounts(
                _id,
                fullPoolAmount - liquidity.poolAmount,
                fullReserveAmount - liquidity.reserveAmount
            );
        }

        // add the pool tokens to the system
        store.incSystemBalance(liquidity.poolToken, liquidity.poolAmount);

        // if removing network token liquidity, burn the governance tokens from the caller
        if (liquidity.reserveToken == networkToken) {
            govToken.destroy(msg.sender, liquidity.reserveAmount);
        }

        // get the various rates between the reserves upon adding liquidity and now
        PackedRates memory packedRates = packRates(
            liquidity.poolToken,
            liquidity.reserveToken,
            liquidity.reserveRateN,
            liquidity.reserveRateD
        );

        // get the target token amount
        uint256 targetAmount = removeLiquidityTargetAmount(
            liquidity.poolToken,
            liquidity.reserveToken,
            liquidity.poolAmount,
            liquidity.reserveAmount,
            packedRates,
            liquidity.timestamp,
            time()
        );

        // remove network token liquidity
        if (liquidity.reserveToken == networkToken) {
            // mint network tokens for the caller and lock them
            networkToken.issue(address(store), targetAmount);
            lockTokens(msg.sender, targetAmount);
            return;
        }

        // remove base token liquidity

        // calculate the amount of pool tokens required for liquidation
        // note that the amount is doubled since it's not possible to liquidate one reserve only
        Fraction memory poolRate = poolTokenRate(liquidity.poolToken, liquidity.reserveToken);
        uint256 poolAmount = targetAmount.mul(poolRate.d).div(poolRate.n / 2);

        // limit the amount of pool tokens by the amount the system holds
        uint256 systemBalance = store.systemBalance(liquidity.poolToken);
        poolAmount = poolAmount > systemBalance ? systemBalance : poolAmount;

        // withdraw the pool tokens from the store
        store.decSystemBalance(liquidity.poolToken, poolAmount);
        store.withdrawTokens(liquidity.poolToken, address(this), poolAmount);

        // remove liquidity
        removeLiquidity(liquidity.poolToken, poolAmount, liquidity.reserveToken, networkToken);

        // transfer the base tokens to the caller
        uint256 baseBalance;
        if (liquidity.reserveToken == ETH_RESERVE_ADDRESS) {
            baseBalance = address(this).balance;
            msg.sender.transfer(baseBalance);
        } else {
            baseBalance = liquidity.reserveToken.balanceOf(address(this));
            safeTransfer(liquidity.reserveToken, msg.sender, baseBalance);
        }

        // compensate the caller with network tokens if still needed
        if (baseBalance < targetAmount) {
            uint256 delta = targetAmount - baseBalance;

            // calculate the delta in network tokens
            delta = delta.mul(packedRates.removeAverageRateN).div(packedRates.removeAverageRateD);

            // the delta might be very small due to precision loss
            // in which case no compensation will take place (gas optimization)
            if (delta >= _minNetworkCompensation()) {
                // check if there's enough network token balance, otherwise mint more
                uint256 networkBalance = networkToken.balanceOf(address(this));
                if (networkBalance < delta) {
                    networkToken.issue(address(this), delta - networkBalance);
                }

                // lock network tokens for the caller
                safeTransfer(networkToken, address(store), delta);
                lockTokens(msg.sender, delta);
            }
        }

        // if the contract still holds network token, burn them
        uint256 networkBalance = networkToken.balanceOf(address(this));
        if (networkBalance > 0) {
            networkToken.destroy(address(this), networkBalance);
        }
    }

    /**
     * @dev returns the amount the provider will receive for removing liquidity
     * it's also possible to provide the remove liquidity rate & time to get an estimation
     * for the return at that given point
     *
     * @param _poolToken       pool token
     * @param _reserveToken    reserve token
     * @param _poolAmount      pool token amount when the liquidity was added
     * @param _reserveAmount   reserve token amount that was added
     * @param _packedRates     see `struct PackedRates`
     * @param _addTimestamp    time at which the liquidity was added
     * @param _removeTimestamp time at which the liquidity is removed
     * @return amount received for removing liquidity
     */
    function removeLiquidityTargetAmount(
        IDSToken _poolToken,
        IERC20Token _reserveToken,
        uint256 _poolAmount,
        uint256 _reserveAmount,
        PackedRates memory _packedRates,
        uint256 _addTimestamp,
        uint256 _removeTimestamp
    ) internal view returns (uint256) {
        // get the rate between the reserves upon adding liquidity and now
<<<<<<< HEAD
        Fraction memory addSpotRate = Fraction({n: _packedRates.addSpotRateN, d: _packedRates.addSpotRateD});
        Fraction memory removeSpotRate = Fraction({n: _packedRates.removeSpotRateN, d: _packedRates.removeSpotRateD});
=======
        Fraction memory addSpotRate = Fraction({ n: _packedRates.addSpotRateN, d: _packedRates.addSpotRateD });
        Fraction memory removeSpotRate = Fraction({ n: _packedRates.removeSpotRateN, d: _packedRates.removeSpotRateD });
>>>>>>> 944eaa02
        Fraction memory removeAverageRate = Fraction({
            n: _packedRates.removeAverageRateN,
            d: _packedRates.removeAverageRateD
        });

        // calculate the protected amount of reserve tokens plus accumulated fee before compensation
        uint256 total = protectedAmountPlusFee(_poolToken, _reserveToken, _poolAmount, addSpotRate, removeSpotRate);
        if (total < _reserveAmount) {
            total = _reserveAmount;
        }

        // calculate the impermanent loss
        Fraction memory loss = impLoss(addSpotRate, removeAverageRate);

        // calculate the protection level
        Fraction memory level = protectionLevel(_addTimestamp, _removeTimestamp);

        // calculate the compensation amount
        return compensationAmount(_reserveAmount, total, loss, level);
    }

    /**
     * @dev allows the caller to claim network token balance that is no longer locked
     * note that the function can revert if the range is too large
     *
     * @param _startIndex  start index in the caller's list of locked balances
     * @param _endIndex    end index in the caller's list of locked balances (exclusive)
     */
    function claimBalance(uint256 _startIndex, uint256 _endIndex) external protected {
        // get the locked balances from the store
        (uint256[] memory amounts, uint256[] memory expirationTimes) = store.lockedBalanceRange(
            msg.sender,
            _startIndex,
            _endIndex
        );

        uint256 totalAmount = 0;
        uint256 length = amounts.length;
        assert(length == expirationTimes.length);

        // reverse iteration since we're removing from the list
        for (uint256 i = length; i > 0; i--) {
            uint256 index = i - 1;
            if (expirationTimes[index] > time()) {
                continue;
            }

            // remove the locked balance item
            store.removeLockedBalance(msg.sender, _startIndex + index);
            totalAmount = totalAmount.add(amounts[index]);
        }

        if (totalAmount > 0) {
            // transfer the tokens to the caller in a single call
            store.withdrawTokens(networkToken, msg.sender, totalAmount);
        }
    }

    /**
     * @dev returns the ROI for removing liquidity in the current state after providing liquidity with the given args
     * the function assumes full protection is in effect
     * return value is in PPM and can be larger than PPM_RESOLUTION for positive ROI, 1M = 0% ROI
     *
     * @param _poolToken       pool token
     * @param _reserveToken    reserve token
     * @param _reserveAmount   reserve token amount that was added
     * @param _poolRateN       rate of 1 pool token in reserve token units when the liquidity was added (numerator)
     * @param _poolRateD       rate of 1 pool token in reserve token units when the liquidity was added (denominator)
     * @param _reserveRateN    rate of 1 reserve token in the other reserve token units when the liquidity was added (numerator)
     * @param _reserveRateD    rate of 1 reserve token in the other reserve token units when the liquidity was added (denominator)
     * @return ROI in PPM
     */
    function poolROI(
        IDSToken _poolToken,
        IERC20Token _reserveToken,
        uint256 _reserveAmount,
        uint256 _poolRateN,
        uint256 _poolRateD,
        uint256 _reserveRateN,
        uint256 _reserveRateD
    ) external view returns (uint256) {
        // calculate the amount of pool tokens based on the amount of reserve tokens
        uint256 poolAmount = _reserveAmount.mul(_poolRateD).div(_poolRateN);

        // get the various rates between the reserves upon adding liquidity and now
        PackedRates memory packedRates = packRates(_poolToken, _reserveToken, _reserveRateN, _reserveRateD);

        // get the current return
        uint256 protectedReturn = removeLiquidityTargetAmount(
            _poolToken,
            _reserveToken,
            poolAmount,
            _reserveAmount,
            packedRates,
            time().sub(maxProtectionDelay),
            time()
        );

        // calculate the ROI as the ratio between the current fully protected return and the initial amount
        return protectedReturn.mul(PPM_RESOLUTION).div(_reserveAmount);
    }

    /**
     * @dev utility to protect existing liquidity
     * also mints new governance tokens for the caller when protecting the network token reserve
     *
     * @param _poolAnchor      pool anchor
     * @param _converter       pool converter
     * @param _reserveIndex    index of the reserve to protect
     * @param _poolAmount      amount of pool tokens to protect
     */
    function protectLiquidity(
        IDSToken _poolAnchor,
        IConverter _converter,
        uint256 _reserveIndex,
        uint256 _poolAmount
    ) internal {
        // get the reserves token
        IERC20Token reserveToken = _converter.connectorTokens(_reserveIndex);

        // get the pool token rate
        IDSToken poolToken = IDSToken(address(_poolAnchor));
        Fraction memory poolRate = poolTokenRate(poolToken, reserveToken);

        // calculate the reserve balance based on the amount provided and the pool token rate
        uint256 reserveAmount = _poolAmount.mul(poolRate.n).div(poolRate.d);

        // protect the liquidity
        addProtectedLiquidity(msg.sender, poolToken, reserveToken, _poolAmount, reserveAmount);

        // for network token liquidity, mint governance tokens to the caller
        if (reserveToken == networkToken) {
            govToken.issue(msg.sender, reserveAmount);
        }
    }

    /**
     * @dev adds protected liquidity for the caller to the store
     *
     * @param _provider        protected liquidity provider
     * @param _poolToken       pool token
     * @param _reserveToken    reserve token
     * @param _poolAmount      amount of pool tokens to protect
     * @param _reserveAmount   amount of reserve tokens to protect
     * @return new protected liquidity id
     */
    function addProtectedLiquidity(
        address _provider,
        IDSToken _poolToken,
        IERC20Token _reserveToken,
        uint256 _poolAmount,
        uint256 _reserveAmount
    ) internal returns (uint256) {
        Fraction memory rate = reserveTokenAverageRate(_poolToken, _reserveToken);
        return
            store.addProtectedLiquidity(
                _provider,
                _poolToken,
                _reserveToken,
                _poolAmount,
                _reserveAmount,
                rate.n,
                rate.d,
                time()
            );
    }

    /**
     * @dev locks network tokens for the provider and emits the tokens locked event
     *
     * @param _provider    tokens provider
     * @param _amount      amount of network tokens
     */
    function lockTokens(address _provider, uint256 _amount) internal {
        uint256 expirationTime = time().add(lockDuration);
        store.addLockedBalance(_provider, _amount, expirationTime);
    }

    /**
     * @dev returns the rate of 1 pool token in reserve token units
     *
     * @param _poolToken       pool token
     * @param _reserveToken    reserve token
     */
    function poolTokenRate(IDSToken _poolToken, IERC20Token _reserveToken) internal view returns (Fraction memory) {
        // get the pool token supply
        uint256 poolTokenSupply = _poolToken.totalSupply();

        // get the reserve balance
        IConverter converter = IConverter(payable(_poolToken.owner()));
        uint256 reserveBalance = converter.getConnectorBalance(_reserveToken);

        // for standard pools, 50% of the pool supply value equals the value of each reserve
        return Fraction({ n: reserveBalance.mul(2), d: poolTokenSupply });
    }

    /**
     * @dev returns the average rate of 1 reserve token in the other reserve token units
     *
     * @param _poolToken       pool token
     * @param _reserveToken    reserve token
     */
    function reserveTokenAverageRate(IDSToken _poolToken, IERC20Token _reserveToken)
        internal
        view
        returns (Fraction memory)
    {
        (, , uint256 averageRateN, uint256 averageRateD) = reserveTokenRates(_poolToken, _reserveToken);
        return Fraction(averageRateN, averageRateD);
    }

    /**
     * @dev returns the spot rate and average rate of 1 reserve token in the other reserve token units
     *
     * @param _poolToken       pool token
     * @param _reserveToken    reserve token
     */
    function reserveTokenRates(IDSToken _poolToken, IERC20Token _reserveToken)
        internal
        view
        returns (
            uint256,
            uint256,
            uint256,
            uint256
        )
    {
        ILiquidityPoolV1Converter converter = ILiquidityPoolV1Converter(payable(_poolToken.owner()));

        IERC20Token otherReserve = converter.connectorTokens(0);
        if (otherReserve == _reserveToken) {
            otherReserve = converter.connectorTokens(1);
        }

        (uint256 spotRateN, uint256 spotRateD) = converterReserveBalances(converter, otherReserve, _reserveToken);
        (uint256 averageRateN, uint256 averageRateD) = converter.recentAverageRate(_reserveToken);

        require(
            averageRateInRange(spotRateN, spotRateD, averageRateN, averageRateD, averageRateMaxDeviation),
            "ERR_INVALID_RATE"
        );

        return (spotRateN, spotRateD, averageRateN, averageRateD);
    }

    /**
     * @dev returns the various rates between the reserves
     *
     * @param _poolToken       pool token
     * @param _reserveToken    reserve token
     * @param _addSpotRateN    add spot rate numerator
     * @param _addSpotRateD    add spot rate denominator
     * @return see `struct PackedRates`
     */
    function packRates(
        IDSToken _poolToken,
        IERC20Token _reserveToken,
        uint256 _addSpotRateN,
        uint256 _addSpotRateD
    ) internal view returns (PackedRates memory) {
        (
            uint256 removeSpotRateN,
            uint256 removeSpotRateD,
            uint256 removeAverageRateN,
            uint256 removeAverageRateD
        ) = reserveTokenRates(_poolToken, _reserveToken);

        require(
            (_addSpotRateN <= MAX_UINT128 && _addSpotRateD <= MAX_UINT128) &&
                (removeSpotRateN <= MAX_UINT128 && removeSpotRateD <= MAX_UINT128) &&
                (removeAverageRateN <= MAX_UINT128 && removeAverageRateD <= MAX_UINT128),
            "ERR_INVALID_RATE"
        );

        return
            PackedRates({
                addSpotRateN: uint128(_addSpotRateN),
                addSpotRateD: uint128(_addSpotRateD),
                removeSpotRateN: uint128(removeSpotRateN),
                removeSpotRateD: uint128(removeSpotRateD),
                removeAverageRateN: uint128(removeAverageRateN),
                removeAverageRateD: uint128(removeAverageRateD)
            });
    }

    /**
     * @dev returns whether or not the deviation of the average rate from the spot rate is within range
     * for example, if the maximum permitted deviation is 5%, then return `95/100 <= average/spot <= 100/95`
     *
     * @param _spotRateN       spot rate numerator
     * @param _spotRateD       spot rate denominator
     * @param _averageRateN    average rate numerator
     * @param _averageRateD    average rate denominator
     * @param _maxDeviation    the maximum permitted deviation of the average rate from the spot rate
     */
    function averageRateInRange(
        uint256 _spotRateN,
        uint256 _spotRateD,
        uint256 _averageRateN,
        uint256 _averageRateD,
        uint32 _maxDeviation
    ) internal pure returns (bool) {
        uint256 min = _spotRateN.mul(_averageRateD).mul(PPM_RESOLUTION - _maxDeviation).mul(
            PPM_RESOLUTION - _maxDeviation
        );
        uint256 mid = _spotRateD.mul(_averageRateN).mul(PPM_RESOLUTION - _maxDeviation).mul(PPM_RESOLUTION);
        uint256 max = _spotRateN.mul(_averageRateD).mul(PPM_RESOLUTION).mul(PPM_RESOLUTION);
        return min <= mid && mid <= max;
    }

    /**
     * @dev utility to add liquidity to a converter
     *
     * @param _converter       converter
     * @param _reserveToken1   reserve token 1
     * @param _reserveToken2   reserve token 2
     * @param _reserveAmount1  reserve amount 1
     * @param _reserveAmount2  reserve amount 2
     * @param _value           ETH amount to add
     */
    function addLiquidity(
        ILiquidityPoolV1Converter _converter,
        IERC20Token _reserveToken1,
        IERC20Token _reserveToken2,
        uint256 _reserveAmount1,
        uint256 _reserveAmount2,
        uint256 _value
    ) internal {
        IERC20Token[] memory reserveTokens = new IERC20Token[](2);
        uint256[] memory amounts = new uint256[](2);
        reserveTokens[0] = _reserveToken1;
        reserveTokens[1] = _reserveToken2;
        amounts[0] = _reserveAmount1;
        amounts[1] = _reserveAmount2;

        // ensure that the contract can receive ETH
        updatingLiquidity = true;
        _converter.addLiquidity{ value: _value }(reserveTokens, amounts, 1);
        updatingLiquidity = false;
    }

    /**
     * @dev utility to remove liquidity from a converter
     *
     * @param _poolToken       pool token of the converter
     * @param _poolAmount      amount of pool tokens to remove
     * @param _reserveToken1   reserve token 1
     * @param _reserveToken2   reserve token 2
     */
    function removeLiquidity(
        IDSToken _poolToken,
        uint256 _poolAmount,
        IERC20Token _reserveToken1,
        IERC20Token _reserveToken2
    ) internal {
        ILiquidityPoolV1Converter converter = ILiquidityPoolV1Converter(payable(_poolToken.owner()));

        IERC20Token[] memory reserveTokens = new IERC20Token[](2);
        uint256[] memory minReturns = new uint256[](2);
        reserveTokens[0] = _reserveToken1;
        reserveTokens[1] = _reserveToken2;
        minReturns[0] = 1;
        minReturns[1] = 1;

        // ensure that the contract can receive ETH
        updatingLiquidity = true;
        converter.removeLiquidity(_poolAmount, reserveTokens, minReturns);
        updatingLiquidity = false;
    }

    /**
     * @dev returns a protected liquidity from the store
     *
     * @param _id  protected liquidity id
     * @return protected liquidity
     */
    function protectedLiquidity(uint256 _id) internal view returns (ProtectedLiquidity memory) {
        ProtectedLiquidity memory liquidity;
        (
            liquidity.provider,
            liquidity.poolToken,
            liquidity.reserveToken,
            liquidity.poolAmount,
            liquidity.reserveAmount,
            liquidity.reserveRateN,
            liquidity.reserveRateD,
            liquidity.timestamp
        ) = store.protectedLiquidity(_id);

        return liquidity;
    }

    /**
     * @dev returns the protected amount of reserve tokens plus accumulated fee before compensation
     *
     * @param _poolToken       pool token
     * @param _reserveToken    reserve token
     * @param _poolAmount      pool token amount when the liquidity was added
     * @param _addRate         rate of 1 reserve token in the other reserve token units when the liquidity was added
     * @param _removeRate      rate of 1 reserve token in the other reserve token units when the liquidity is removed
     * @return protected amount of reserve tokens plus accumulated fee = sqrt(_removeRate / _addRate) * poolRate * _poolAmount
     */
    function protectedAmountPlusFee(
        IDSToken _poolToken,
        IERC20Token _reserveToken,
        uint256 _poolAmount,
        Fraction memory _addRate,
        Fraction memory _removeRate
    ) internal view returns (uint256) {
        Fraction memory poolRate = poolTokenRate(_poolToken, _reserveToken);
        uint256 n = Math.ceilSqrt(_addRate.d.mul(_removeRate.n)).mul(poolRate.n);
        uint256 d = Math.floorSqrt(_addRate.n.mul(_removeRate.d)).mul(poolRate.d);

        uint256 x = n * _poolAmount;
        if (x / n == _poolAmount) {
            return x / d;
        }

        (uint256 hi, uint256 lo) = n > _poolAmount ? (n, _poolAmount) : (_poolAmount, n);
        (uint256 p, uint256 q) = Math.reducedRatio(hi, d, uint256(-1) / lo);
        return (p * lo) / q;
    }

    /**
     * @dev returns the impermanent loss incurred due to the change in rates between the reserve tokens
     *
     * @param _prevRate    previous rate between the reserves
     * @param _newRate     new rate between the reserves
     * @return impermanent loss (as a ratio)
     */
    function impLoss(Fraction memory _prevRate, Fraction memory _newRate) internal pure returns (Fraction memory) {
        uint256 ratioN = _newRate.n.mul(_prevRate.d);
        uint256 ratioD = _newRate.d.mul(_prevRate.n);

        // no need for SafeMath - can't overflow
        uint256 prod = ratioN * ratioD;
        uint256 root = prod / ratioN == ratioD ? Math.floorSqrt(prod) : Math.floorSqrt(ratioN) * Math.floorSqrt(ratioD);
        uint256 sum = ratioN.add(ratioD);
        return Fraction({ n: sum.sub(root.mul(2)), d: sum });
    }

    /**
     * @dev returns the protection level based on the timestamp and protection delays
     *
     * @param _addTimestamp    time at which the liquidity was added
     * @param _removeTimestamp time at which the liquidity is removed
     * @return protection level (as a ratio)
     */
    function protectionLevel(uint256 _addTimestamp, uint256 _removeTimestamp) internal view returns (Fraction memory) {
        uint256 timeElapsed = _removeTimestamp.sub(_addTimestamp);
        if (timeElapsed < minProtectionDelay) {
            return Fraction({ n: 0, d: 1 });
        }

        if (timeElapsed >= maxProtectionDelay) {
            return Fraction({ n: 1, d: 1 });
        }

        return Fraction({ n: timeElapsed, d: maxProtectionDelay });
    }

    /**
     * @dev returns the compensation amount based on the impermanent loss and the protection level
     *
     * @param _amount  protected amount in units of the reserve token
     * @param _total   amount plus fee in units of the reserve token
     * @param _loss    protection level (as a ratio between 0 and 1)
     * @param _level   impermanent loss (as a ratio between 0 and 1)
     * @return compensation amount
     */
    function compensationAmount(
        uint256 _amount,
        uint256 _total,
        Fraction memory _loss,
        Fraction memory _level
    ) internal pure returns (uint256) {
        (uint256 compN, uint256 compD) = Math.reducedRatio(_loss.n.mul(_level.n), _loss.d.mul(_level.d), MAX_UINT128);
        return _total.mul(_loss.d.sub(_loss.n)).div(_loss.d).add(_amount.mul(compN).div(compD));
    }

    /**
     * @dev transfers the ownership of a contract
     * can only be called by the contract owner
     *
     * @param _owned       the owned contract
     * @param _newOwner    the new owner of the contract
     */
    function transferOwnership(IOwned _owned, address _newOwner) internal ownerOnly {
        _owned.transferOwnership(_newOwner);
    }

    /**
     * @dev accepts the ownership of a contract
     * can only be called by the contract owner
     */
    function acceptOwnership(IOwned _owned) internal ownerOnly {
        _owned.acceptOwnership();
    }

    /**
     * @dev utility, checks whether allowance for the given spender exists and approves one if it doesn't.
     * note that we use the non standard erc-20 interface in which `approve` has no return value so that
     * this function will work for both standard and non standard tokens
     *
     * @param _token   token to check the allowance in
     * @param _spender approved address
     * @param _value   allowance amount
     */
    function ensureAllowance(
        IERC20Token _token,
        address _spender,
        uint256 _value
    ) private {
        uint256 allowance = _token.allowance(address(this), _spender);
        if (allowance < _value) {
            if (allowance > 0) safeApprove(_token, _spender, 0);
            safeApprove(_token, _spender, _value);
        }
    }

    // utility to get the reserve balances
    function converterReserveBalances(
        IConverter _converter,
        IERC20Token _reserveToken1,
        IERC20Token _reserveToken2
    ) private view returns (uint256, uint256) {
        return (_converter.getConnectorBalance(_reserveToken1), _converter.getConnectorBalance(_reserveToken2));
    }

    // utility to get the reserve weight (including from older converters that don't support the new converterReserveWeight function)
    function converterReserveWeight(IConverter _converter, IERC20Token _reserveToken) private view returns (uint32) {
        (, uint32 weight, , , ) = _converter.connectors(_reserveToken);
        return weight;
    }

    /**
     * @dev returns minimum network tokens compensation
     * utility to allow overrides for tests
     */
    function _minNetworkCompensation() internal view virtual returns (uint256) {
        return minNetworkCompensation;
    }

    /**
     * @dev returns the current time
     * utility to allow overrides for tests
     */
    function time() internal view virtual returns (uint256) {
        return block.timestamp;
    }
}<|MERGE_RESOLUTION|>--- conflicted
+++ resolved
@@ -893,13 +893,8 @@
         uint256 _removeTimestamp
     ) internal view returns (uint256) {
         // get the rate between the reserves upon adding liquidity and now
-<<<<<<< HEAD
-        Fraction memory addSpotRate = Fraction({n: _packedRates.addSpotRateN, d: _packedRates.addSpotRateD});
-        Fraction memory removeSpotRate = Fraction({n: _packedRates.removeSpotRateN, d: _packedRates.removeSpotRateD});
-=======
         Fraction memory addSpotRate = Fraction({ n: _packedRates.addSpotRateN, d: _packedRates.addSpotRateD });
         Fraction memory removeSpotRate = Fraction({ n: _packedRates.removeSpotRateN, d: _packedRates.removeSpotRateD });
->>>>>>> 944eaa02
         Fraction memory removeAverageRate = Fraction({
             n: _packedRates.removeAverageRateN,
             d: _packedRates.removeAverageRateD
