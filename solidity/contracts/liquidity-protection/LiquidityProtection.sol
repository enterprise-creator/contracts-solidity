--- conflicted
+++ resolved
@@ -982,23 +982,8 @@
      */
     function reserveTokenRates(
         IDSToken poolToken,
-<<<<<<< HEAD
-        IERC20 reserveToken
+        IReserveToken reserveToken
     ) internal view returns (Fraction memory, Fraction memory) {
-=======
-        IReserveToken reserveToken,
-        bool validateAverageRate
-    )
-        internal
-        view
-        returns (
-            uint256,
-            uint256,
-            uint256,
-            uint256
-        )
-    {
->>>>>>> e5d54d76
         ILiquidityPoolConverter converter = ILiquidityPoolConverter(payable(ownedBy(poolToken)));
         IReserveToken otherReserve = converterOtherReserve(converter, reserveToken);
 
@@ -1023,7 +1008,6 @@
         uint256 addSpotRateN,
         uint256 addSpotRateD
     ) internal view returns (PackedRates memory) {
-<<<<<<< HEAD
         (
             Fraction memory removeSpotRate,
             Fraction memory removeAverageRate
@@ -1046,29 +1030,6 @@
             removeAverageRateN: uint128(removeAverageRate.n),
             removeAverageRateD: uint128(removeAverageRate.d)
         });
-=======
-        (uint256 removeSpotRateN, uint256 removeSpotRateD, uint256 removeAverageRateN, uint256 removeAverageRateD) =
-            reserveTokenRates(poolToken, reserveToken, validateAverageRate);
-
-        assert(
-            addSpotRateN <= MAX_UINT128 &&
-                addSpotRateD <= MAX_UINT128 &&
-                removeSpotRateN <= MAX_UINT128 &&
-                removeSpotRateD <= MAX_UINT128 &&
-                removeAverageRateN <= MAX_UINT128 &&
-                removeAverageRateD <= MAX_UINT128
-        );
-
-        return
-            PackedRates({
-                addSpotRateN: uint128(addSpotRateN),
-                addSpotRateD: uint128(addSpotRateD),
-                removeSpotRateN: uint128(removeSpotRateN),
-                removeSpotRateD: uint128(removeSpotRateD),
-                removeAverageRateN: uint128(removeAverageRateN),
-                removeAverageRateD: uint128(removeAverageRateD)
-            });
->>>>>>> e5d54d76
     }
 
     /**
