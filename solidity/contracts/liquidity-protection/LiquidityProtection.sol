// SPDX-License-Identifier: SEE LICENSE IN LICENSE
pragma solidity 0.6.12;
import "../utility/ContractRegistryClient.sol";
import "../utility/ReentrancyGuard.sol";
import "../utility/Owned.sol";
import "../utility/SafeMath.sol";
import "../utility/Math.sol";
import "../utility/TokenHandler.sol";
import "../utility/Types.sol";
import "./interfaces/ILiquidityProtectionStore.sol";
import "../token/interfaces/IDSToken.sol";
import "../token/interfaces/IERC20Token.sol";
import "../converter/interfaces/IConverterAnchor.sol";
import "../converter/interfaces/IConverter.sol";
import "../converter/interfaces/IConverterRegistry.sol";

interface ILiquidityPoolV1Converter is IConverter {
    function addLiquidity(
        IERC20Token[] memory _reserveTokens,
        uint256[] memory _reserveAmounts,
        uint256 _minReturn
    ) external payable;

    function removeLiquidity(
        uint256 _amount,
        IERC20Token[] memory _reserveTokens,
        uint256[] memory _reserveMinReturnAmounts
    ) external;

    function recentAverageRate(IERC20Token _reserveToken) external view returns (uint256, uint256);
}

/**
 * @dev This contract implements the liquidity protection mechanism.
 */
contract LiquidityProtection is TokenHandler, ContractRegistryClient, ReentrancyGuard {
    using SafeMath for uint256;
    using Math for *;

    struct ProtectedLiquidity {
        address provider; // liquidity provider
        IDSToken poolToken; // pool token address
        IERC20Token reserveToken; // reserve token address
        uint256 poolAmount; // pool token amount
        uint256 reserveAmount; // reserve token amount
        uint256 reserveRateN; // rate of 1 protected reserve token in units of the other reserve token (numerator)
        uint256 reserveRateD; // rate of 1 protected reserve token in units of the other reserve token (denominator)
        uint256 timestamp; // timestamp
    }

    // various rates between the two reserve tokens. the rate is of 1 unit of the protected reserve token in units of the other reserve token
    struct PackedRates {
        uint128 addSpotRateN; // spot rate of 1 A in units of B when liquidity was added (numerator)
        uint128 addSpotRateD; // spot rate of 1 A in units of B when liquidity was added (denominator)
        uint128 removeSpotRateN; // spot rate of 1 A in units of B when liquidity is removed (numerator)
        uint128 removeSpotRateD; // spot rate of 1 A in units of B when liquidity is removed (denominator)
        uint128 removeAverageRateN; // average rate of 1 A in units of B when liquidity is removed (numerator)
        uint128 removeAverageRateD; // average rate of 1 A in units of B when liquidity is removed (denominator)
    }

    IERC20Token internal constant ETH_RESERVE_ADDRESS = IERC20Token(0xEeeeeEeeeEeEeeEeEeEeeEEEeeeeEeeeeeeeEEeE);
    uint32 internal constant PPM_RESOLUTION = 1000000;
    uint256 internal constant MAX_UINT128 = 2**128 - 1;

    // the address of the whitelist administrator
    address public whitelistAdmin;

    ILiquidityProtectionStore public immutable store;
    IDSToken public immutable networkToken;
    IDSToken public immutable govToken;

    // system network token balance limits
    uint256 public maxSystemNetworkTokenAmount = 500000e18;
    uint32 public maxSystemNetworkTokenRatio = 500000; // PPM units

    // number of seconds until any protection is in effect
    uint256 public minProtectionDelay = 30 days;

    // number of seconds until full protection is in effect
    uint256 public maxProtectionDelay = 100 days;

    // minimum amount of network tokens the system can mint as compensation for base token losses, default = 0.01 network tokens
    uint256 public minNetworkCompensation = 1e16;

    // number of seconds from liquidation to full network token release
    uint256 public lockDuration = 24 hours;

    // maximum deviation of the average rate from the spot rate
    uint32 public averageRateMaxDeviation = 20000; // PPM units

    // true if the contract is currently adding/removing liquidity from a converter, used for accepting ETH
    bool private updatingLiquidity = false;

    /**
     * @dev triggered when whitelist admin is updated
     *
     * @param _prevWhitelistAdmin  previous whitelist admin
     * @param _newWhitelistAdmin   new whitelist admin
     */
    event WhitelistAdminUpdated(address indexed _prevWhitelistAdmin, address indexed _newWhitelistAdmin);

    /**
     * @dev triggered when the system network token balance limits are updated
     *
     * @param _prevMaxSystemNetworkTokenAmount  previous maximum absolute balance in a pool
     * @param _newMaxSystemNetworkTokenAmount   new maximum absolute balance in a pool
     * @param _prevMaxSystemNetworkTokenRatio   previos maximum balance out of the total balance in a pool
     * @param _newMaxSystemNetworkTokenRatio    new maximum balance out of the total balance in a pool
     */
    event SystemNetworkTokenLimitsUpdated(
        uint256 _prevMaxSystemNetworkTokenAmount,
        uint256 _newMaxSystemNetworkTokenAmount,
        uint256 _prevMaxSystemNetworkTokenRatio,
        uint256 _newMaxSystemNetworkTokenRatio
    );

    /**
     * @dev triggered when the protection delays are updated
     *
     * @param _prevMinProtectionDelay  previous seconds until the protection starts
     * @param _newMinProtectionDelay   new seconds until the protection starts
     * @param _prevMaxProtectionDelay  previos seconds until full protection
     * @param _newMaxProtectionDelay   new seconds until full protection
     */
    event ProtectionDelaysUpdated(
        uint256 _prevMinProtectionDelay,
        uint256 _newMinProtectionDelay,
        uint256 _prevMaxProtectionDelay,
        uint256 _newMaxProtectionDelay
    );

    /**
     * @dev triggered when the minimum network token compensation is updated
     *
     * @param _prevMinNetworkCompensation  previous minimum network token compensation
     * @param _newMinNetworkCompensation   new minimum network token compensation
     */
    event MinNetworkCompensationUpdated(uint256 _prevMinNetworkCompensation, uint256 _newMinNetworkCompensation);

    /**
     * @dev triggered when the network token lock duration is updated
     *
     * @param _prevLockDuration  previous network token lock duration, in seconds
     * @param _newLockDuration   new network token lock duration, in seconds
     */
    event LockDurationUpdated(uint256 _prevLockDuration, uint256 _newLockDuration);

    /**
     * @dev triggered when the maximum deviation of the average rate from the spot rate is updated
     *
     * @param _prevAverageRateMaxDeviation previous maximum deviation of the average rate from the spot rate
     * @param _newAverageRateMaxDeviation  new maximum deviation of the average rate from the spot rate
     */
    event AverageRateMaxDeviationUpdated(uint32 _prevAverageRateMaxDeviation, uint32 _newAverageRateMaxDeviation);

    /**
     * @dev initializes a new LiquidityProtection contract
     *
     * @param _store           liquidity protection store
     * @param _networkToken    network token
     * @param _govToken        governance token
     * @param _registry        contract registry
     */
    constructor(
        ILiquidityProtectionStore _store,
        IDSToken _networkToken,
        IDSToken _govToken,
        IContractRegistry _registry
    )
        public
        ContractRegistryClient(_registry)
        validAddress(address(_store))
        validAddress(address(_networkToken))
        validAddress(address(_govToken))
        validAddress(address(_registry))
        notThis(address(_store))
        notThis(address(_networkToken))
        notThis(address(_govToken))
        notThis(address(_registry))
    {
        whitelistAdmin = msg.sender;
        store = _store;
        networkToken = _networkToken;
        govToken = _govToken;
    }

    // ensures that the contract is currently removing liquidity from a converter
    modifier updatingLiquidityOnly() {
        _updatingLiquidityOnly();
        _;
    }

    // error message binary size optimization
    function _updatingLiquidityOnly() internal view {
        require(updatingLiquidity, "ERR_NOT_UPDATING_LIQUIDITY");
    }

    // ensures that the portion is valid
    modifier validPortion(uint32 _portion) {
        _validPortion(_portion);
        _;
    }

    // error message binary size optimization
    function _validPortion(uint32 _portion) internal pure {
        require(_portion > 0 && _portion <= PPM_RESOLUTION, "ERR_INVALID_PORTION");
    }

    // ensures that the pool is supported
    modifier poolSupported(IConverterAnchor _poolAnchor) {
        _poolSupported(_poolAnchor);
        _;
    }

    // error message binary size optimization
    function _poolSupported(IConverterAnchor _poolAnchor) internal view {
        require(isPoolSupported(_poolAnchor), "ERR_POOL_NOT_SUPPORTED");
    }

    // ensures that the pool is supported and whitelisted
    modifier poolSupportedAndWhitelisted(IConverterAnchor _poolAnchor) {
        _poolSupportedAndWhitelisted(_poolAnchor);
        _;
    }

    // error message binary size optimization
    function _poolSupportedAndWhitelisted(IConverterAnchor _poolAnchor) internal view {
        require(isPoolSupported(_poolAnchor), "ERR_POOL_NOT_SUPPORTED");
        require(store.isPoolWhitelisted(_poolAnchor), "ERR_POOL_NOT_WHITELISTED");
    }

    /**
     * @dev accept ETH
     * used when removing liquidity from ETH converters
     */
    receive() external payable updatingLiquidityOnly() {}

    /**
     * @dev transfers the ownership of the store
     * can only be called by the contract owner
     *
     * @param _newOwner    the new owner of the store
     */
    function transferStoreOwnership(address _newOwner) external {
        transferOwnership(store, _newOwner);
    }

    /**
     * @dev accepts the ownership of the store
     * can only be called by the contract owner
     */
    function acceptStoreOwnership() external {
        acceptOwnership(store);
    }

    /**
     * @dev transfers the ownership of the network token
     * can only be called by the contract owner
     *
     * @param _newOwner    the new owner of the network token
     */
    function transferNetworkTokenOwnership(address _newOwner) external {
        transferOwnership(networkToken, _newOwner);
    }

    /**
     * @dev accepts the ownership of the network token
     * can only be called by the contract owner
     */
    function acceptNetworkTokenOwnership() external {
        acceptOwnership(networkToken);
    }

    /**
     * @dev transfers the ownership of the governance token
     * can only be called by the contract owner
     *
     * @param _newOwner    the new owner of the governance token
     */
    function transferGovTokenOwnership(address _newOwner) external {
        transferOwnership(govToken, _newOwner);
    }

    /**
     * @dev accepts the ownership of the governance token
     * can only be called by the contract owner
     */
    function acceptGovTokenOwnership() external {
        acceptOwnership(govToken);
    }

    /**
     * @dev set the address of the whitelist admin
     * can only be called by the contract owner
     *
     * @param _whitelistAdmin  the address of the new whitelist admin
     */
    function setWhitelistAdmin(address _whitelistAdmin) external ownerOnly validAddress(_whitelistAdmin) {
        emit WhitelistAdminUpdated(whitelistAdmin, _whitelistAdmin);

        whitelistAdmin = _whitelistAdmin;
    }

    /**
<<<<<<< HEAD
     * @dev updates the system network token balance limits
     * can only be called by the contract owner
     *
     * @param _maxSystemNetworkTokenAmount  maximum absolute balance in a pool
     * @param _maxSystemNetworkTokenRatio   maximum balance out of the total balance in a pool (in PPM units)
     */
    function setSystemNetworkTokenLimits(uint256 _maxSystemNetworkTokenAmount, uint32 _maxSystemNetworkTokenRatio)
        external
        ownerOnly
    {
        require(_maxSystemNetworkTokenRatio <= PPM_RESOLUTION, "ERR_INVALID_MAX_RATIO");

=======
      * @dev updates the system network token balance limits
      * can only be called by the contract owner
      *
      * @param _maxSystemNetworkTokenAmount  maximum absolute balance in a pool
      * @param _maxSystemNetworkTokenRatio   maximum balance out of the total balance in a pool (in PPM units)
    */
    function setSystemNetworkTokenLimits(uint256 _maxSystemNetworkTokenAmount, uint32 _maxSystemNetworkTokenRatio)
        external
        ownerOnly
        validPortion(_maxSystemNetworkTokenRatio)
    {
>>>>>>> 1a71de77
        emit SystemNetworkTokenLimitsUpdated(
            maxSystemNetworkTokenAmount,
            _maxSystemNetworkTokenAmount,
            maxSystemNetworkTokenRatio,
            _maxSystemNetworkTokenRatio
        );

        maxSystemNetworkTokenAmount = _maxSystemNetworkTokenAmount;
        maxSystemNetworkTokenRatio = _maxSystemNetworkTokenRatio;
    }

    /**
     * @dev updates the protection delays
     * can only be called by the contract owner
     *
     * @param _minProtectionDelay  seconds until the protection starts
     * @param _maxProtectionDelay  seconds until full protection
     */
    function setProtectionDelays(uint256 _minProtectionDelay, uint256 _maxProtectionDelay) external ownerOnly {
        require(_minProtectionDelay < _maxProtectionDelay, "ERR_INVALID_PROTECTION_DELAY");

        emit ProtectionDelaysUpdated(minProtectionDelay, _minProtectionDelay, maxProtectionDelay, _maxProtectionDelay);

        minProtectionDelay = _minProtectionDelay;
        maxProtectionDelay = _maxProtectionDelay;
    }

    /**
     * @dev updates the minimum network token compensation
     * can only be called by the contract owner
     *
     * @param _minCompensation new minimum compensation
     */
    function setMinNetworkCompensation(uint256 _minCompensation) external ownerOnly {
        emit MinNetworkCompensationUpdated(minNetworkCompensation, _minCompensation);

        minNetworkCompensation = _minCompensation;
    }

    /**
     * @dev updates the network token lock duration
     * can only be called by the contract owner
     *
     * @param _lockDuration    network token lock duration, in seconds
     */
    function setLockDuration(uint256 _lockDuration) external ownerOnly {
        emit LockDurationUpdated(lockDuration, _lockDuration);

        lockDuration = _lockDuration;
    }

    /**
<<<<<<< HEAD
     * @dev sets the maximum deviation of the average rate from the spot rate
     * can only be called by the contract owner
     *
     * @param _averageRateMaxDeviation maximum deviation of the average rate from the spot rate
     */
    function setAverageRateMaxDeviation(uint32 _averageRateMaxDeviation) external ownerOnly {
        require(_averageRateMaxDeviation <= PPM_RESOLUTION, "ERR_INVALID_MAX_DEVIATION");
=======
      * @dev sets the maximum deviation of the average rate from the spot rate
      * can only be called by the contract owner
      *
      * @param _averageRateMaxDeviation maximum deviation of the average rate from the spot rate
    */
    function setAverageRateMaxDeviation(uint32 _averageRateMaxDeviation)
        external
        ownerOnly
        validPortion(_averageRateMaxDeviation)
    {
>>>>>>> 1a71de77
        emit AverageRateMaxDeviationUpdated(averageRateMaxDeviation, _averageRateMaxDeviation);

        averageRateMaxDeviation = _averageRateMaxDeviation;
    }

    /**
     * @dev adds a pool to the whitelist, or removes a pool from the whitelist
     * note that when a pool is whitelisted, it's not possible to remove liquidity anymore
     * removing a pool from the whitelist is an extreme measure in case of a base token compromise etc.
     * can only be called by the whitelist admin
     *
     * @param _poolAnchor  anchor of the pool
     * @param _add         true to add the pool to the whitelist, false to remove it from the whitelist
     */
    function whitelistPool(IConverterAnchor _poolAnchor, bool _add) external poolSupported(_poolAnchor) {
        require(msg.sender == whitelistAdmin || msg.sender == owner, "ERR_ACCESS_DENIED");

        // add or remove the pool to/from the whitelist
        if (_add) store.addPoolToWhitelist(_poolAnchor);
        else store.removePoolFromWhitelist(_poolAnchor);
    }

    /**
     * @dev checks if protection is supported for the given pool
     * only standard pools are supported (2 reserves, 50%/50% weights)
     * note that the pool should still be whitelisted
     *
     * @param _poolAnchor  anchor of the pool
     * @return true if the pool is supported, false otherwise
     */
    function isPoolSupported(IConverterAnchor _poolAnchor) public view returns (bool) {
        // verify that the pool exists in the registry
        IConverterRegistry converterRegistry = IConverterRegistry(addressOf(CONVERTER_REGISTRY));
        require(converterRegistry.isAnchor(address(_poolAnchor)), "ERR_INVALID_ANCHOR");

        // get the converter
        IConverter converter = IConverter(payable(_poolAnchor.owner()));

        // verify that the converter has 2 reserves
        if (converter.connectorTokenCount() != 2) {
            return false;
        }

        // verify that one of the reserves is the network token
        IERC20Token reserve0Token = converter.connectorTokens(0);
        IERC20Token reserve1Token = converter.connectorTokens(1);
        if (reserve0Token != networkToken && reserve1Token != networkToken) {
            return false;
        }

        // verify that the reserve weights are exactly 50%/50%
        if (
            converterReserveWeight(converter, reserve0Token) != PPM_RESOLUTION / 2 ||
            converterReserveWeight(converter, reserve1Token) != PPM_RESOLUTION / 2
        ) {
            return false;
        }

        return true;
    }

    /**
     * @dev adds protection to existing pool tokens
     * also mints new governance tokens for the caller
     *
     * @param _poolAnchor  anchor of the pool
     * @param _amount      amount of pool tokens to protect
     */
    function protectLiquidity(IConverterAnchor _poolAnchor, uint256 _amount)
        external
        protected
        poolSupportedAndWhitelisted(_poolAnchor)
        greaterThanZero(_amount)
    {
        // get the converter
        IConverter converter = IConverter(payable(_poolAnchor.owner()));

        // protect both reserves
        IDSToken poolToken = IDSToken(address(_poolAnchor));
        protectLiquidity(poolToken, converter, 0, _amount / 2);
        protectLiquidity(poolToken, converter, 1, _amount - _amount / 2);

        // transfer the pool tokens from the caller directly to the store
        safeTransferFrom(poolToken, msg.sender, address(store), _amount);
    }

    /**
     * @dev cancels the protection and returns the pool tokens to the caller
     * also burns governance tokens from the caller
     * must be called with the indices of both the base token and the network token protections
     *
     * @param _id1 id in the caller's list of protected liquidity
     * @param _id2 matching id in the caller's list of protected liquidity
     */
    function unprotectLiquidity(uint256 _id1, uint256 _id2) external protected {
        require(_id1 != _id2, "ERR_SAME_ID");

        ProtectedLiquidity memory liquidity1 = protectedLiquidity(_id1, msg.sender);
        ProtectedLiquidity memory liquidity2 = protectedLiquidity(_id2, msg.sender);

        // verify that the two protections were added together (using `protect`)
        require(
            liquidity1.poolToken == liquidity2.poolToken &&
                liquidity1.reserveToken != liquidity2.reserveToken &&
                (liquidity1.reserveToken == networkToken || liquidity2.reserveToken == networkToken) &&
                liquidity1.timestamp == liquidity2.timestamp &&
                liquidity1.poolAmount <= liquidity2.poolAmount.add(1) &&
                liquidity2.poolAmount <= liquidity1.poolAmount.add(1),
            "ERR_PROTECTIONS_MISMATCH"
        );

        // burn the governance tokens from the caller
        govToken.destroy(
            msg.sender,
            liquidity1.reserveToken == networkToken ? liquidity1.reserveAmount : liquidity2.reserveAmount
        );

        // remove the protected liquidities from the store
        store.removeProtectedLiquidity(_id1);
        store.removeProtectedLiquidity(_id2);

        // transfer the pool tokens back to the caller
        store.withdrawTokens(liquidity1.poolToken, msg.sender, liquidity1.poolAmount.add(liquidity2.poolAmount));
    }

    /**
     * @dev adds protected liquidity to a pool
     * also mints new governance tokens for the caller if the caller adds network tokens
     *
     * @param _poolAnchor      anchor of the pool
     * @param _reserveToken    reserve token to add to the pool
     * @param _amount          amount of tokens to add to the pool
     * @return new protected liquidity id
     */
    function addLiquidity(
        IConverterAnchor _poolAnchor,
        IERC20Token _reserveToken,
        uint256 _amount
    ) external payable protected poolSupportedAndWhitelisted(_poolAnchor) greaterThanZero(_amount) returns (uint256) {
        if (_reserveToken == networkToken) {
            require(msg.value == 0, "ERR_ETH_AMOUNT_MISMATCH");
            return addNetworkTokenLiquidity(_poolAnchor, _amount);
        }

        // verify that ETH was passed with the call if needed
        uint256 val = _reserveToken == ETH_RESERVE_ADDRESS ? _amount : 0;
        require(msg.value == val, "ERR_ETH_AMOUNT_MISMATCH");
        return addBaseTokenLiquidity(_poolAnchor, _reserveToken, _amount);
    }

    /**
     * @dev adds protected network token liquidity to a pool
     * also mints new governance tokens for the caller
     *
     * @param _poolAnchor  anchor of the pool
     * @param _amount      amount of tokens to add to the pool
     * @return new protected liquidity id
     */
    function addNetworkTokenLiquidity(IConverterAnchor _poolAnchor, uint256 _amount) internal returns (uint256) {
        IDSToken poolToken = IDSToken(address(_poolAnchor));

        // get the rate between the pool token and the reserve
        Fraction memory poolRate = poolTokenRate(poolToken, networkToken);

        // calculate the amount of pool tokens based on the amount of reserve tokens
        uint256 poolTokenAmount = _amount.mul(poolRate.d).div(poolRate.n);

        // remove the pool tokens from the system's ownership (will revert if not enough tokens are available)
        store.decSystemBalance(poolToken, poolTokenAmount);

        // add protected liquidity for the caller
        uint256 id = addProtectedLiquidity(msg.sender, poolToken, networkToken, poolTokenAmount, _amount);

        // burns the network tokens from the caller
        networkToken.destroy(msg.sender, _amount);

        // mint governance tokens to the caller
        govToken.issue(msg.sender, _amount);

        return id;
    }

    /**
     * @dev adds protected base token liquidity to a pool
     *
     * @param _poolAnchor  anchor of the pool
     * @param _baseToken   the base reserve token of the pool
     * @param _amount      amount of tokens to add to the pool
     * @return new protected liquidity id
     */
    function addBaseTokenLiquidity(
        IConverterAnchor _poolAnchor,
        IERC20Token _baseToken,
        uint256 _amount
    ) internal returns (uint256) {
        IDSToken poolToken = IDSToken(address(_poolAnchor));

        // get the reserve balances
        ILiquidityPoolV1Converter converter = ILiquidityPoolV1Converter(payable(_poolAnchor.owner()));
        (uint256 reserveBalanceBase, uint256 reserveBalanceNetwork) = converterReserveBalances(
            converter,
            _baseToken,
            networkToken
        );

        // calculate and mint the required amount of network tokens for adding liquidity
        uint256 networkLiquidityAmount = _amount.mul(reserveBalanceNetwork).div(reserveBalanceBase);

        // verify network token limits
        // note that the amount is divided by 2 since it's not possible to liquidate one reserve only
        Fraction memory poolRate = poolTokenRate(poolToken, networkToken);
        uint256 newSystemBalance = store.systemBalance(poolToken);
        newSystemBalance = (newSystemBalance.mul(poolRate.n / 2).div(poolRate.d)).add(networkLiquidityAmount);

        require(newSystemBalance <= maxSystemNetworkTokenAmount, "ERR_MAX_AMOUNT_REACHED");
        require(
            newSystemBalance.mul(PPM_RESOLUTION) <=
                newSystemBalance.add(reserveBalanceNetwork).mul(maxSystemNetworkTokenRatio),
            "ERR_MAX_RATIO_REACHED"
        );

        // issue new network tokens to the system
        networkToken.issue(address(this), networkLiquidityAmount);

        // transfer the base tokens from the caller and approve the converter
        ensureAllowance(networkToken, address(converter), networkLiquidityAmount);
        if (_baseToken != ETH_RESERVE_ADDRESS) {
            safeTransferFrom(_baseToken, msg.sender, address(this), _amount);
            ensureAllowance(_baseToken, address(converter), _amount);
        }

        // add liquidity
        addLiquidity(converter, _baseToken, networkToken, _amount, networkLiquidityAmount, msg.value);

        // transfer the new pool tokens to the store
        uint256 poolTokenAmount = poolToken.balanceOf(address(this));
        safeTransfer(poolToken, address(store), poolTokenAmount);

        // the system splits the pool tokens with the caller
        // increase the system's pool token balance and add protected liquidity for the caller
        store.incSystemBalance(poolToken, poolTokenAmount - poolTokenAmount / 2); // account for rounding errors
        return addProtectedLiquidity(msg.sender, poolToken, _baseToken, poolTokenAmount / 2, _amount);
    }

    /**
     * @dev transfers protected liquidity to a new provider
     *
     * @param _id          protected liquidity id
     * @param _newProvider new provider
     * @return new protected liquidity id
     */
    function transferLiquidity(uint256 _id, address _newProvider)
        external
        protected
        validAddress(_newProvider)
        notThis(_newProvider)
        returns (uint256)
    {
        ProtectedLiquidity memory liquidity = protectedLiquidity(_id, msg.sender);

<<<<<<< HEAD
        // verify input & permissions
        require(liquidity.provider == msg.sender, "ERR_ACCESS_DENIED");

=======
>>>>>>> 1a71de77
        // remove the protected liquidity from the current provider
        store.removeProtectedLiquidity(_id);

        // add the protected liquidity to the new provider
        return
            store.addProtectedLiquidity(
                _newProvider,
                liquidity.poolToken,
                liquidity.reserveToken,
                liquidity.poolAmount,
                liquidity.reserveAmount,
                liquidity.reserveRateN,
                liquidity.reserveRateD,
                liquidity.timestamp
            );
    }

    /**
     * @dev returns the expected/actual amounts the provider will receive for removing liquidity
     * it's also possible to provide the remove liquidity time to get an estimation
     * for the return at that given point
     *
     * @param _id              protected liquidity id
     * @param _portion         portion of liquidity to remove, in PPM
     * @param _removeTimestamp time at which the liquidity is removed
     * @return expected return amount in the reserve token
     * @return actual return amount in the reserve token
     * @return compensation in the network token
     */
    function removeLiquidityReturn(
        uint256 _id,
        uint32 _portion,
        uint256 _removeTimestamp
<<<<<<< HEAD
    )
        external
        view
        returns (
            uint256,
            uint256,
            uint256
        )
=======
    ) external view validPortion(_portion) returns (uint256, uint256, uint256)
>>>>>>> 1a71de77
    {
        ProtectedLiquidity memory liquidity = protectedLiquidity(_id);

        // verify input
        require(liquidity.provider != address(0), "ERR_INVALID_ID");
        require(_removeTimestamp >= liquidity.timestamp, "ERR_INVALID_TIMESTAMP");

        // calculate the portion of the liquidity to remove
        if (_portion != PPM_RESOLUTION) {
            liquidity.poolAmount = liquidity.poolAmount.mul(_portion) / PPM_RESOLUTION;
            liquidity.reserveAmount = liquidity.reserveAmount.mul(_portion) / PPM_RESOLUTION;
        }

        // get the various rates between the reserves upon adding liquidity and now
        PackedRates memory packedRates = packRates(
            liquidity.poolToken,
            liquidity.reserveToken,
            liquidity.reserveRateN,
            liquidity.reserveRateD
        );

        uint256 targetAmount = removeLiquidityTargetAmount(
            liquidity.poolToken,
            liquidity.reserveToken,
            liquidity.poolAmount,
            liquidity.reserveAmount,
            packedRates,
            liquidity.timestamp,
            _removeTimestamp
        );

        // for network token, the return amount is identical to the target amount
        if (liquidity.reserveToken == networkToken) {
            return (targetAmount, targetAmount, 0);
        }

        // handle base token return

        // calculate the amount of pool tokens required for liquidation
        // note that the amount is doubled since it's not possible to liquidate one reserve only
        Fraction memory poolRate = poolTokenRate(liquidity.poolToken, liquidity.reserveToken);
        uint256 poolAmount = targetAmount.mul(poolRate.d).div(poolRate.n / 2);

        // limit the amount of pool tokens by the amount the system/caller holds
        uint256 availableBalance = store.systemBalance(liquidity.poolToken).add(liquidity.poolAmount);
        poolAmount = poolAmount > availableBalance ? availableBalance : poolAmount;

        // calculate the base token amount received by liquidating the pool tokens
        // note that the amount is divided by 2 since the pool amount represents both reserves
        uint256 baseAmount = poolAmount.mul(poolRate.n / 2).div(poolRate.d);
        uint256 networkAmount = getNetworkCompensation(targetAmount, baseAmount, packedRates);

        return (targetAmount, baseAmount, networkAmount);
    }

    /**
<<<<<<< HEAD
     * @dev removes protected liquidity from a pool
     * also burns governance tokens from the caller if the caller removes network tokens
     *
     * @param _id      id in the caller's list of protected liquidity
     * @param _portion portion of liquidity to remove, in PPM
     */
    function removeLiquidity(uint256 _id, uint32 _portion) external protected {
        require(_portion > 0 && _portion <= PPM_RESOLUTION, "ERR_INVALID_PORTION");

        ProtectedLiquidity memory liquidity = protectedLiquidity(_id);

        // verify input & permissions
        require(liquidity.provider == msg.sender, "ERR_ACCESS_DENIED");
=======
      * @dev removes protected liquidity from a pool
      * also burns governance tokens from the caller if the caller removes network tokens
      *
      * @param _id      id in the caller's list of protected liquidity
      * @param _portion portion of liquidity to remove, in PPM
    */
    function removeLiquidity(uint256 _id, uint32 _portion) external validPortion(_portion) protected {
        ProtectedLiquidity memory liquidity = protectedLiquidity(_id, msg.sender);
>>>>>>> 1a71de77

        // verify that the pool is whitelisted
        require(store.isPoolWhitelisted(liquidity.poolToken), "ERR_POOL_NOT_WHITELISTED");

        if (_portion == PPM_RESOLUTION) {
            // remove the pool tokens from the provider
            store.removeProtectedLiquidity(_id);
        } else {
            // remove portion of the pool tokens from the provider
            uint256 fullPoolAmount = liquidity.poolAmount;
            uint256 fullReserveAmount = liquidity.reserveAmount;
            liquidity.poolAmount = liquidity.poolAmount.mul(_portion) / PPM_RESOLUTION;
            liquidity.reserveAmount = liquidity.reserveAmount.mul(_portion) / PPM_RESOLUTION;

            store.updateProtectedLiquidityAmounts(
                _id,
                fullPoolAmount - liquidity.poolAmount,
                fullReserveAmount - liquidity.reserveAmount
            );
        }

        // add the pool tokens to the system
        store.incSystemBalance(liquidity.poolToken, liquidity.poolAmount);

        // if removing network token liquidity, burn the governance tokens from the caller
        if (liquidity.reserveToken == networkToken) {
            govToken.destroy(msg.sender, liquidity.reserveAmount);
        }

        // get the various rates between the reserves upon adding liquidity and now
        PackedRates memory packedRates = packRates(
            liquidity.poolToken,
            liquidity.reserveToken,
            liquidity.reserveRateN,
            liquidity.reserveRateD
        );

        // get the target token amount
        uint256 targetAmount = removeLiquidityTargetAmount(
            liquidity.poolToken,
            liquidity.reserveToken,
            liquidity.poolAmount,
            liquidity.reserveAmount,
            packedRates,
            liquidity.timestamp,
            time()
        );

        // remove network token liquidity
        if (liquidity.reserveToken == networkToken) {
            // mint network tokens for the caller and lock them
            networkToken.issue(address(store), targetAmount);
            lockTokens(msg.sender, targetAmount);
            return;
        }

        // remove base token liquidity

        // calculate the amount of pool tokens required for liquidation
        // note that the amount is doubled since it's not possible to liquidate one reserve only
        Fraction memory poolRate = poolTokenRate(liquidity.poolToken, liquidity.reserveToken);
        uint256 poolAmount = targetAmount.mul(poolRate.d).div(poolRate.n / 2);

        // limit the amount of pool tokens by the amount the system holds
        uint256 systemBalance = store.systemBalance(liquidity.poolToken);
        poolAmount = poolAmount > systemBalance ? systemBalance : poolAmount;

        // withdraw the pool tokens from the store
        store.decSystemBalance(liquidity.poolToken, poolAmount);
        store.withdrawTokens(liquidity.poolToken, address(this), poolAmount);

        // remove liquidity
        removeLiquidity(liquidity.poolToken, poolAmount, liquidity.reserveToken, networkToken);

        // transfer the base tokens to the caller
        uint256 baseBalance;
        if (liquidity.reserveToken == ETH_RESERVE_ADDRESS) {
            baseBalance = address(this).balance;
            msg.sender.transfer(baseBalance);
        } else {
            baseBalance = liquidity.reserveToken.balanceOf(address(this));
            safeTransfer(liquidity.reserveToken, msg.sender, baseBalance);
        }

        // compensate the caller with network tokens if still needed
        uint256 delta = getNetworkCompensation(targetAmount, baseBalance, packedRates);
        if (delta > 0) {
            // check if there's enough network token balance, otherwise mint more
            uint256 networkBalance = networkToken.balanceOf(address(this));
            if (networkBalance < delta) {
                networkToken.issue(address(this), delta - networkBalance);
            }

            // lock network tokens for the caller
            safeTransfer(networkToken, address(store), delta);
            lockTokens(msg.sender, delta);
        }

        // if the contract still holds network token, burn them
        uint256 networkBalance = networkToken.balanceOf(address(this));
        if (networkBalance > 0) {
            networkToken.destroy(address(this), networkBalance);
        }
    }

    /**
     * @dev returns the amount the provider will receive for removing liquidity
     * it's also possible to provide the remove liquidity rate & time to get an estimation
     * for the return at that given point
     *
     * @param _poolToken       pool token
     * @param _reserveToken    reserve token
     * @param _poolAmount      pool token amount when the liquidity was added
     * @param _reserveAmount   reserve token amount that was added
     * @param _packedRates     see `struct PackedRates`
     * @param _addTimestamp    time at which the liquidity was added
     * @param _removeTimestamp time at which the liquidity is removed
     * @return amount received for removing liquidity
     */
    function removeLiquidityTargetAmount(
        IDSToken _poolToken,
        IERC20Token _reserveToken,
        uint256 _poolAmount,
        uint256 _reserveAmount,
        PackedRates memory _packedRates,
        uint256 _addTimestamp,
        uint256 _removeTimestamp
    ) internal view returns (uint256) {
        // get the rate between the reserves upon adding liquidity and now
        Fraction memory addSpotRate = Fraction({ n: _packedRates.addSpotRateN, d: _packedRates.addSpotRateD });
        Fraction memory removeSpotRate = Fraction({ n: _packedRates.removeSpotRateN, d: _packedRates.removeSpotRateD });
        Fraction memory removeAverageRate = Fraction({
            n: _packedRates.removeAverageRateN,
            d: _packedRates.removeAverageRateD
        });

        // calculate the protected amount of reserve tokens plus accumulated fee before compensation
        uint256 total = protectedAmountPlusFee(_poolToken, _reserveToken, _poolAmount, addSpotRate, removeSpotRate);
        if (total < _reserveAmount) {
            total = _reserveAmount;
        }

        // calculate the impermanent loss
        Fraction memory loss = impLoss(addSpotRate, removeAverageRate);

        // calculate the protection level
        Fraction memory level = protectionLevel(_addTimestamp, _removeTimestamp);

        // calculate the compensation amount
        return compensationAmount(_reserveAmount, total, loss, level);
    }

    /**
     * @dev allows the caller to claim network token balance that is no longer locked
     * note that the function can revert if the range is too large
     *
     * @param _startIndex  start index in the caller's list of locked balances
     * @param _endIndex    end index in the caller's list of locked balances (exclusive)
     */
    function claimBalance(uint256 _startIndex, uint256 _endIndex) external protected {
        // get the locked balances from the store
        (uint256[] memory amounts, uint256[] memory expirationTimes) = store.lockedBalanceRange(
            msg.sender,
            _startIndex,
            _endIndex
        );

        uint256 totalAmount = 0;
        uint256 length = amounts.length;
        assert(length == expirationTimes.length);

        // reverse iteration since we're removing from the list
        for (uint256 i = length; i > 0; i--) {
            uint256 index = i - 1;
            if (expirationTimes[index] > time()) {
                continue;
            }

            // remove the locked balance item
            store.removeLockedBalance(msg.sender, _startIndex + index);
            totalAmount = totalAmount.add(amounts[index]);
        }

        if (totalAmount > 0) {
            // transfer the tokens to the caller in a single call
            store.withdrawTokens(networkToken, msg.sender, totalAmount);
        }
    }

    /**
     * @dev returns the ROI for removing liquidity in the current state after providing liquidity with the given args
     * the function assumes full protection is in effect
     * return value is in PPM and can be larger than PPM_RESOLUTION for positive ROI, 1M = 0% ROI
     *
     * @param _poolToken       pool token
     * @param _reserveToken    reserve token
     * @param _reserveAmount   reserve token amount that was added
     * @param _poolRateN       rate of 1 pool token in reserve token units when the liquidity was added (numerator)
     * @param _poolRateD       rate of 1 pool token in reserve token units when the liquidity was added (denominator)
     * @param _reserveRateN    rate of 1 reserve token in the other reserve token units when the liquidity was added (numerator)
     * @param _reserveRateD    rate of 1 reserve token in the other reserve token units when the liquidity was added (denominator)
     * @return ROI in PPM
     */
    function poolROI(
        IDSToken _poolToken,
        IERC20Token _reserveToken,
        uint256 _reserveAmount,
        uint256 _poolRateN,
        uint256 _poolRateD,
        uint256 _reserveRateN,
        uint256 _reserveRateD
    ) external view returns (uint256) {
        // calculate the amount of pool tokens based on the amount of reserve tokens
        uint256 poolAmount = _reserveAmount.mul(_poolRateD).div(_poolRateN);

        // get the various rates between the reserves upon adding liquidity and now
        PackedRates memory packedRates = packRates(_poolToken, _reserveToken, _reserveRateN, _reserveRateD);

        // get the current return
        uint256 protectedReturn = removeLiquidityTargetAmount(
            _poolToken,
            _reserveToken,
            poolAmount,
            _reserveAmount,
            packedRates,
            time().sub(maxProtectionDelay),
            time()
        );

        // calculate the ROI as the ratio between the current fully protected return and the initial amount
        return protectedReturn.mul(PPM_RESOLUTION).div(_reserveAmount);
    }

    /**
     * @dev utility to protect existing liquidity
     * also mints new governance tokens for the caller when protecting the network token reserve
     *
     * @param _poolAnchor      pool anchor
     * @param _converter       pool converter
     * @param _reserveIndex    index of the reserve to protect
     * @param _poolAmount      amount of pool tokens to protect
     */
    function protectLiquidity(
        IDSToken _poolAnchor,
        IConverter _converter,
        uint256 _reserveIndex,
        uint256 _poolAmount
    ) internal {
        // get the reserves token
        IERC20Token reserveToken = _converter.connectorTokens(_reserveIndex);

        // get the pool token rate
        IDSToken poolToken = IDSToken(address(_poolAnchor));
        Fraction memory poolRate = poolTokenRate(poolToken, reserveToken);

        // calculate the reserve balance based on the amount provided and the pool token rate
        uint256 reserveAmount = _poolAmount.mul(poolRate.n).div(poolRate.d);

        // protect the liquidity
        addProtectedLiquidity(msg.sender, poolToken, reserveToken, _poolAmount, reserveAmount);

        // for network token liquidity, mint governance tokens to the caller
        if (reserveToken == networkToken) {
            govToken.issue(msg.sender, reserveAmount);
        }
    }

    /**
     * @dev adds protected liquidity for the caller to the store
     *
     * @param _provider        protected liquidity provider
     * @param _poolToken       pool token
     * @param _reserveToken    reserve token
     * @param _poolAmount      amount of pool tokens to protect
     * @param _reserveAmount   amount of reserve tokens to protect
     * @return new protected liquidity id
     */
    function addProtectedLiquidity(
        address _provider,
        IDSToken _poolToken,
        IERC20Token _reserveToken,
        uint256 _poolAmount,
        uint256 _reserveAmount
    ) internal returns (uint256) {
        Fraction memory rate = reserveTokenAverageRate(_poolToken, _reserveToken);
        return
            store.addProtectedLiquidity(
                _provider,
                _poolToken,
                _reserveToken,
                _poolAmount,
                _reserveAmount,
                rate.n,
                rate.d,
                time()
            );
    }

    /**
     * @dev locks network tokens for the provider and emits the tokens locked event
     *
     * @param _provider    tokens provider
     * @param _amount      amount of network tokens
     */
    function lockTokens(address _provider, uint256 _amount) internal {
        uint256 expirationTime = time().add(lockDuration);
        store.addLockedBalance(_provider, _amount, expirationTime);
    }

    /**
     * @dev returns the rate of 1 pool token in reserve token units
     *
     * @param _poolToken       pool token
     * @param _reserveToken    reserve token
     */
    function poolTokenRate(IDSToken _poolToken, IERC20Token _reserveToken) internal view returns (Fraction memory) {
        // get the pool token supply
        uint256 poolTokenSupply = _poolToken.totalSupply();

        // get the reserve balance
        IConverter converter = IConverter(payable(_poolToken.owner()));
        uint256 reserveBalance = converter.getConnectorBalance(_reserveToken);

        // for standard pools, 50% of the pool supply value equals the value of each reserve
        return Fraction({ n: reserveBalance.mul(2), d: poolTokenSupply });
    }

    /**
     * @dev returns the average rate of 1 reserve token in the other reserve token units
     *
     * @param _poolToken       pool token
     * @param _reserveToken    reserve token
     */
    function reserveTokenAverageRate(IDSToken _poolToken, IERC20Token _reserveToken)
        internal
        view
        returns (Fraction memory)
    {
        (, , uint256 averageRateN, uint256 averageRateD) = reserveTokenRates(_poolToken, _reserveToken);
        return Fraction(averageRateN, averageRateD);
    }

    /**
     * @dev returns the spot rate and average rate of 1 reserve token in the other reserve token units
     *
     * @param _poolToken       pool token
     * @param _reserveToken    reserve token
     */
    function reserveTokenRates(IDSToken _poolToken, IERC20Token _reserveToken)
        internal
        view
        returns (
            uint256,
            uint256,
            uint256,
            uint256
        )
    {
        ILiquidityPoolV1Converter converter = ILiquidityPoolV1Converter(payable(_poolToken.owner()));

        IERC20Token otherReserve = converter.connectorTokens(0);
        if (otherReserve == _reserveToken) {
            otherReserve = converter.connectorTokens(1);
        }

        (uint256 spotRateN, uint256 spotRateD) = converterReserveBalances(converter, otherReserve, _reserveToken);
        (uint256 averageRateN, uint256 averageRateD) = converter.recentAverageRate(_reserveToken);

        require(
            averageRateInRange(spotRateN, spotRateD, averageRateN, averageRateD, averageRateMaxDeviation),
            "ERR_INVALID_RATE"
        );

        return (spotRateN, spotRateD, averageRateN, averageRateD);
    }

    /**
     * @dev returns the various rates between the reserves
     *
     * @param _poolToken       pool token
     * @param _reserveToken    reserve token
     * @param _addSpotRateN    add spot rate numerator
     * @param _addSpotRateD    add spot rate denominator
     * @return see `struct PackedRates`
     */
    function packRates(
        IDSToken _poolToken,
        IERC20Token _reserveToken,
        uint256 _addSpotRateN,
        uint256 _addSpotRateD
    ) internal view returns (PackedRates memory) {
        (
            uint256 removeSpotRateN,
            uint256 removeSpotRateD,
            uint256 removeAverageRateN,
            uint256 removeAverageRateD
        ) = reserveTokenRates(_poolToken, _reserveToken);

        require(
            (_addSpotRateN <= MAX_UINT128 && _addSpotRateD <= MAX_UINT128) &&
                (removeSpotRateN <= MAX_UINT128 && removeSpotRateD <= MAX_UINT128) &&
                (removeAverageRateN <= MAX_UINT128 && removeAverageRateD <= MAX_UINT128),
            "ERR_INVALID_RATE"
        );

        return
            PackedRates({
                addSpotRateN: uint128(_addSpotRateN),
                addSpotRateD: uint128(_addSpotRateD),
                removeSpotRateN: uint128(removeSpotRateN),
                removeSpotRateD: uint128(removeSpotRateD),
                removeAverageRateN: uint128(removeAverageRateN),
                removeAverageRateD: uint128(removeAverageRateD)
            });
    }

    /**
     * @dev returns whether or not the deviation of the average rate from the spot rate is within range
     * for example, if the maximum permitted deviation is 5%, then return `95/100 <= average/spot <= 100/95`
     *
     * @param _spotRateN       spot rate numerator
     * @param _spotRateD       spot rate denominator
     * @param _averageRateN    average rate numerator
     * @param _averageRateD    average rate denominator
     * @param _maxDeviation    the maximum permitted deviation of the average rate from the spot rate
     */
    function averageRateInRange(
        uint256 _spotRateN,
        uint256 _spotRateD,
        uint256 _averageRateN,
        uint256 _averageRateD,
        uint32 _maxDeviation
    ) internal pure returns (bool) {
        uint256 min = _spotRateN.mul(_averageRateD).mul(PPM_RESOLUTION - _maxDeviation).mul(
            PPM_RESOLUTION - _maxDeviation
        );
        uint256 mid = _spotRateD.mul(_averageRateN).mul(PPM_RESOLUTION - _maxDeviation).mul(PPM_RESOLUTION);
        uint256 max = _spotRateN.mul(_averageRateD).mul(PPM_RESOLUTION).mul(PPM_RESOLUTION);
        return min <= mid && mid <= max;
    }

    /**
     * @dev utility to add liquidity to a converter
     *
     * @param _converter       converter
     * @param _reserveToken1   reserve token 1
     * @param _reserveToken2   reserve token 2
     * @param _reserveAmount1  reserve amount 1
     * @param _reserveAmount2  reserve amount 2
     * @param _value           ETH amount to add
     */
    function addLiquidity(
        ILiquidityPoolV1Converter _converter,
        IERC20Token _reserveToken1,
        IERC20Token _reserveToken2,
        uint256 _reserveAmount1,
        uint256 _reserveAmount2,
        uint256 _value
    ) internal {
        IERC20Token[] memory reserveTokens = new IERC20Token[](2);
        uint256[] memory amounts = new uint256[](2);
        reserveTokens[0] = _reserveToken1;
        reserveTokens[1] = _reserveToken2;
        amounts[0] = _reserveAmount1;
        amounts[1] = _reserveAmount2;

        // ensure that the contract can receive ETH
        updatingLiquidity = true;
        _converter.addLiquidity{ value: _value }(reserveTokens, amounts, 1);
        updatingLiquidity = false;
    }

    /**
     * @dev utility to remove liquidity from a converter
     *
     * @param _poolToken       pool token of the converter
     * @param _poolAmount      amount of pool tokens to remove
     * @param _reserveToken1   reserve token 1
     * @param _reserveToken2   reserve token 2
     */
    function removeLiquidity(
        IDSToken _poolToken,
        uint256 _poolAmount,
        IERC20Token _reserveToken1,
        IERC20Token _reserveToken2
    ) internal {
        ILiquidityPoolV1Converter converter = ILiquidityPoolV1Converter(payable(_poolToken.owner()));

        IERC20Token[] memory reserveTokens = new IERC20Token[](2);
        uint256[] memory minReturns = new uint256[](2);
        reserveTokens[0] = _reserveToken1;
        reserveTokens[1] = _reserveToken2;
        minReturns[0] = 1;
        minReturns[1] = 1;

        // ensure that the contract can receive ETH
        updatingLiquidity = true;
        converter.removeLiquidity(_poolAmount, reserveTokens, minReturns);
        updatingLiquidity = false;
    }

    /**
     * @dev returns a protected liquidity from the store
     *
     * @param _id  protected liquidity id
     * @return protected liquidity
     */
    function protectedLiquidity(uint256 _id) internal view returns (ProtectedLiquidity memory) {
        ProtectedLiquidity memory liquidity;
        (
            liquidity.provider,
            liquidity.poolToken,
            liquidity.reserveToken,
            liquidity.poolAmount,
            liquidity.reserveAmount,
            liquidity.reserveRateN,
            liquidity.reserveRateD,
            liquidity.timestamp
        ) = store.protectedLiquidity(_id);

        return liquidity;
    }

    /**
<<<<<<< HEAD
     * @dev returns the protected amount of reserve tokens plus accumulated fee before compensation
     *
     * @param _poolToken       pool token
     * @param _reserveToken    reserve token
     * @param _poolAmount      pool token amount when the liquidity was added
     * @param _addRate         rate of 1 reserve token in the other reserve token units when the liquidity was added
     * @param _removeRate      rate of 1 reserve token in the other reserve token units when the liquidity is removed
     * @return protected amount of reserve tokens plus accumulated fee = sqrt(_removeRate / _addRate) * poolRate * _poolAmount
     */
=======
      * @dev returns a protected liquidity from the store
      *
      * @param _id          protected liquidity id
      * @param _provider    authorized provider
      * @return protected liquidity
    */
    function protectedLiquidity(uint256 _id, address _provider) internal view returns (ProtectedLiquidity memory) {
        ProtectedLiquidity memory liquidity = protectedLiquidity(_id);
        require(liquidity.provider == _provider, "ERR_ACCESS_DENIED");
        return liquidity;
    }

    /**
      * @dev returns the protected amount of reserve tokens plus accumulated fee before compensation
      *
      * @param _poolToken       pool token
      * @param _reserveToken    reserve token
      * @param _poolAmount      pool token amount when the liquidity was added
      * @param _addRate         rate of 1 reserve token in the other reserve token units when the liquidity was added
      * @param _removeRate      rate of 1 reserve token in the other reserve token units when the liquidity is removed
      * @return protected amount of reserve tokens plus accumulated fee = sqrt(_removeRate / _addRate) * poolRate * _poolAmount
    */
>>>>>>> 1a71de77
    function protectedAmountPlusFee(
        IDSToken _poolToken,
        IERC20Token _reserveToken,
        uint256 _poolAmount,
        Fraction memory _addRate,
        Fraction memory _removeRate
    ) internal view returns (uint256) {
        Fraction memory poolRate = poolTokenRate(_poolToken, _reserveToken);
        uint256 n = Math.ceilSqrt(_addRate.d.mul(_removeRate.n)).mul(poolRate.n);
        uint256 d = Math.floorSqrt(_addRate.n.mul(_removeRate.d)).mul(poolRate.d);

        uint256 x = n * _poolAmount;
        if (x / n == _poolAmount) {
            return x / d;
        }

        (uint256 hi, uint256 lo) = n > _poolAmount ? (n, _poolAmount) : (_poolAmount, n);
        (uint256 p, uint256 q) = Math.reducedRatio(hi, d, uint256(-1) / lo);
        return (p * lo) / q;
    }

    /**
     * @dev returns the impermanent loss incurred due to the change in rates between the reserve tokens
     *
     * @param _prevRate    previous rate between the reserves
     * @param _newRate     new rate between the reserves
     * @return impermanent loss (as a ratio)
     */
    function impLoss(Fraction memory _prevRate, Fraction memory _newRate) internal pure returns (Fraction memory) {
        uint256 ratioN = _newRate.n.mul(_prevRate.d);
        uint256 ratioD = _newRate.d.mul(_prevRate.n);

        // no need for SafeMath - can't overflow
        uint256 prod = ratioN * ratioD;
        uint256 root = prod / ratioN == ratioD ? Math.floorSqrt(prod) : Math.floorSqrt(ratioN) * Math.floorSqrt(ratioD);
        uint256 sum = ratioN.add(ratioD);
        return Fraction({ n: sum.sub(root.mul(2)), d: sum });
    }

    /**
     * @dev returns the protection level based on the timestamp and protection delays
     *
     * @param _addTimestamp    time at which the liquidity was added
     * @param _removeTimestamp time at which the liquidity is removed
     * @return protection level (as a ratio)
     */
    function protectionLevel(uint256 _addTimestamp, uint256 _removeTimestamp) internal view returns (Fraction memory) {
        uint256 timeElapsed = _removeTimestamp.sub(_addTimestamp);
        if (timeElapsed < minProtectionDelay) {
            return Fraction({ n: 0, d: 1 });
        }

        if (timeElapsed >= maxProtectionDelay) {
            return Fraction({ n: 1, d: 1 });
        }

        return Fraction({ n: timeElapsed, d: maxProtectionDelay });
    }

    /**
     * @dev returns the compensation amount based on the impermanent loss and the protection level
     *
     * @param _amount  protected amount in units of the reserve token
     * @param _total   amount plus fee in units of the reserve token
     * @param _loss    protection level (as a ratio between 0 and 1)
     * @param _level   impermanent loss (as a ratio between 0 and 1)
     * @return compensation amount
     */
    function compensationAmount(
        uint256 _amount,
        uint256 _total,
        Fraction memory _loss,
        Fraction memory _level
    ) internal pure returns (uint256) {
        (uint256 lossN, uint256 lossD) = Math.reducedRatio(_loss.n, _loss.d, MAX_UINT128);
        return _total.mul(lossD.sub(lossN)).div(lossD).add(_amount.mul(lossN.mul(_level.n)).div(lossD.mul(_level.d)));
    }

    function getNetworkCompensation(uint256 _targetAmount, uint256 _baseAmount, PackedRates memory _packedRates) internal view returns (uint256) {
        if (_targetAmount <= _baseAmount) {
            return 0;
        }

        // calculate the delta in network tokens
        uint256 delta = (_targetAmount - _baseAmount).mul(_packedRates.removeAverageRateN).div(_packedRates.removeAverageRateD);

        // the delta might be very small due to precision loss
        // in which case no compensation will take place (gas optimization)
        if (delta >= _minNetworkCompensation()) {
            return delta;
        }

        return 0;
    }

    /**
     * @dev transfers the ownership of a contract
     * can only be called by the contract owner
     *
     * @param _owned       the owned contract
     * @param _newOwner    the new owner of the contract
     */
    function transferOwnership(IOwned _owned, address _newOwner) internal ownerOnly {
        _owned.transferOwnership(_newOwner);
    }

    /**
     * @dev accepts the ownership of a contract
     * can only be called by the contract owner
     */
    function acceptOwnership(IOwned _owned) internal ownerOnly {
        _owned.acceptOwnership();
    }

    /**
     * @dev utility, checks whether allowance for the given spender exists and approves one if it doesn't.
     * note that we use the non standard erc-20 interface in which `approve` has no return value so that
     * this function will work for both standard and non standard tokens
     *
     * @param _token   token to check the allowance in
     * @param _spender approved address
     * @param _value   allowance amount
     */
    function ensureAllowance(
        IERC20Token _token,
        address _spender,
        uint256 _value
    ) private {
        uint256 allowance = _token.allowance(address(this), _spender);
        if (allowance < _value) {
            if (allowance > 0) safeApprove(_token, _spender, 0);
            safeApprove(_token, _spender, _value);
        }
    }

    // utility to get the reserve balances
    function converterReserveBalances(
        IConverter _converter,
        IERC20Token _reserveToken1,
        IERC20Token _reserveToken2
    ) private view returns (uint256, uint256) {
        return (_converter.getConnectorBalance(_reserveToken1), _converter.getConnectorBalance(_reserveToken2));
    }

    // utility to get the reserve weight (including from older converters that don't support the new converterReserveWeight function)
    function converterReserveWeight(IConverter _converter, IERC20Token _reserveToken) private view returns (uint32) {
        (, uint32 weight, , , ) = _converter.connectors(_reserveToken);
        return weight;
    }

    /**
     * @dev returns minimum network tokens compensation
     * utility to allow overrides for tests
     */
    function _minNetworkCompensation() internal view virtual returns (uint256) {
        return minNetworkCompensation;
    }

    /**
     * @dev returns the current time
     * utility to allow overrides for tests
     */
    function time() internal view virtual returns (uint256) {
        return block.timestamp;
    }
}<|MERGE_RESOLUTION|>--- conflicted
+++ resolved
@@ -302,32 +302,17 @@
     }
 
     /**
-<<<<<<< HEAD
      * @dev updates the system network token balance limits
      * can only be called by the contract owner
      *
      * @param _maxSystemNetworkTokenAmount  maximum absolute balance in a pool
      * @param _maxSystemNetworkTokenRatio   maximum balance out of the total balance in a pool (in PPM units)
      */
-    function setSystemNetworkTokenLimits(uint256 _maxSystemNetworkTokenAmount, uint32 _maxSystemNetworkTokenRatio)
-        external
-        ownerOnly
-    {
-        require(_maxSystemNetworkTokenRatio <= PPM_RESOLUTION, "ERR_INVALID_MAX_RATIO");
-
-=======
-      * @dev updates the system network token balance limits
-      * can only be called by the contract owner
-      *
-      * @param _maxSystemNetworkTokenAmount  maximum absolute balance in a pool
-      * @param _maxSystemNetworkTokenRatio   maximum balance out of the total balance in a pool (in PPM units)
-    */
     function setSystemNetworkTokenLimits(uint256 _maxSystemNetworkTokenAmount, uint32 _maxSystemNetworkTokenRatio)
         external
         ownerOnly
         validPortion(_maxSystemNetworkTokenRatio)
     {
->>>>>>> 1a71de77
         emit SystemNetworkTokenLimitsUpdated(
             maxSystemNetworkTokenAmount,
             _maxSystemNetworkTokenAmount,
@@ -380,26 +365,16 @@
     }
 
     /**
-<<<<<<< HEAD
      * @dev sets the maximum deviation of the average rate from the spot rate
      * can only be called by the contract owner
      *
      * @param _averageRateMaxDeviation maximum deviation of the average rate from the spot rate
      */
-    function setAverageRateMaxDeviation(uint32 _averageRateMaxDeviation) external ownerOnly {
-        require(_averageRateMaxDeviation <= PPM_RESOLUTION, "ERR_INVALID_MAX_DEVIATION");
-=======
-      * @dev sets the maximum deviation of the average rate from the spot rate
-      * can only be called by the contract owner
-      *
-      * @param _averageRateMaxDeviation maximum deviation of the average rate from the spot rate
-    */
     function setAverageRateMaxDeviation(uint32 _averageRateMaxDeviation)
         external
         ownerOnly
         validPortion(_averageRateMaxDeviation)
     {
->>>>>>> 1a71de77
         emit AverageRateMaxDeviationUpdated(averageRateMaxDeviation, _averageRateMaxDeviation);
 
         averageRateMaxDeviation = _averageRateMaxDeviation;
@@ -660,12 +635,6 @@
     {
         ProtectedLiquidity memory liquidity = protectedLiquidity(_id, msg.sender);
 
-<<<<<<< HEAD
-        // verify input & permissions
-        require(liquidity.provider == msg.sender, "ERR_ACCESS_DENIED");
-
-=======
->>>>>>> 1a71de77
         // remove the protected liquidity from the current provider
         store.removeProtectedLiquidity(_id);
 
@@ -699,18 +668,15 @@
         uint256 _id,
         uint32 _portion,
         uint256 _removeTimestamp
-<<<<<<< HEAD
     )
         external
         view
+        validPortion(_portion)
         returns (
             uint256,
             uint256,
             uint256
         )
-=======
-    ) external view validPortion(_portion) returns (uint256, uint256, uint256)
->>>>>>> 1a71de77
     {
         ProtectedLiquidity memory liquidity = protectedLiquidity(_id);
 
@@ -767,30 +733,14 @@
     }
 
     /**
-<<<<<<< HEAD
      * @dev removes protected liquidity from a pool
      * also burns governance tokens from the caller if the caller removes network tokens
      *
      * @param _id      id in the caller's list of protected liquidity
      * @param _portion portion of liquidity to remove, in PPM
      */
-    function removeLiquidity(uint256 _id, uint32 _portion) external protected {
-        require(_portion > 0 && _portion <= PPM_RESOLUTION, "ERR_INVALID_PORTION");
-
-        ProtectedLiquidity memory liquidity = protectedLiquidity(_id);
-
-        // verify input & permissions
-        require(liquidity.provider == msg.sender, "ERR_ACCESS_DENIED");
-=======
-      * @dev removes protected liquidity from a pool
-      * also burns governance tokens from the caller if the caller removes network tokens
-      *
-      * @param _id      id in the caller's list of protected liquidity
-      * @param _portion portion of liquidity to remove, in PPM
-    */
     function removeLiquidity(uint256 _id, uint32 _portion) external validPortion(_portion) protected {
         ProtectedLiquidity memory liquidity = protectedLiquidity(_id, msg.sender);
->>>>>>> 1a71de77
 
         // verify that the pool is whitelisted
         require(store.isPoolWhitelisted(liquidity.poolToken), "ERR_POOL_NOT_WHITELISTED");
@@ -1315,7 +1265,19 @@
     }
 
     /**
-<<<<<<< HEAD
+     * @dev returns a protected liquidity from the store
+     *
+     * @param _id          protected liquidity id
+     * @param _provider    authorized provider
+     * @return protected liquidity
+     */
+    function protectedLiquidity(uint256 _id, address _provider) internal view returns (ProtectedLiquidity memory) {
+        ProtectedLiquidity memory liquidity = protectedLiquidity(_id);
+        require(liquidity.provider == _provider, "ERR_ACCESS_DENIED");
+        return liquidity;
+    }
+
+    /**
      * @dev returns the protected amount of reserve tokens plus accumulated fee before compensation
      *
      * @param _poolToken       pool token
@@ -1325,30 +1287,6 @@
      * @param _removeRate      rate of 1 reserve token in the other reserve token units when the liquidity is removed
      * @return protected amount of reserve tokens plus accumulated fee = sqrt(_removeRate / _addRate) * poolRate * _poolAmount
      */
-=======
-      * @dev returns a protected liquidity from the store
-      *
-      * @param _id          protected liquidity id
-      * @param _provider    authorized provider
-      * @return protected liquidity
-    */
-    function protectedLiquidity(uint256 _id, address _provider) internal view returns (ProtectedLiquidity memory) {
-        ProtectedLiquidity memory liquidity = protectedLiquidity(_id);
-        require(liquidity.provider == _provider, "ERR_ACCESS_DENIED");
-        return liquidity;
-    }
-
-    /**
-      * @dev returns the protected amount of reserve tokens plus accumulated fee before compensation
-      *
-      * @param _poolToken       pool token
-      * @param _reserveToken    reserve token
-      * @param _poolAmount      pool token amount when the liquidity was added
-      * @param _addRate         rate of 1 reserve token in the other reserve token units when the liquidity was added
-      * @param _removeRate      rate of 1 reserve token in the other reserve token units when the liquidity is removed
-      * @return protected amount of reserve tokens plus accumulated fee = sqrt(_removeRate / _addRate) * poolRate * _poolAmount
-    */
->>>>>>> 1a71de77
     function protectedAmountPlusFee(
         IDSToken _poolToken,
         IERC20Token _reserveToken,
@@ -1427,13 +1365,19 @@
         return _total.mul(lossD.sub(lossN)).div(lossD).add(_amount.mul(lossN.mul(_level.n)).div(lossD.mul(_level.d)));
     }
 
-    function getNetworkCompensation(uint256 _targetAmount, uint256 _baseAmount, PackedRates memory _packedRates) internal view returns (uint256) {
+    function getNetworkCompensation(
+        uint256 _targetAmount,
+        uint256 _baseAmount,
+        PackedRates memory _packedRates
+    ) internal view returns (uint256) {
         if (_targetAmount <= _baseAmount) {
             return 0;
         }
 
         // calculate the delta in network tokens
-        uint256 delta = (_targetAmount - _baseAmount).mul(_packedRates.removeAverageRateN).div(_packedRates.removeAverageRateD);
+        uint256 delta = (_targetAmount - _baseAmount).mul(_packedRates.removeAverageRateN).div(
+            _packedRates.removeAverageRateD
+        );
 
         // the delta might be very small due to precision loss
         // in which case no compensation will take place (gas optimization)
