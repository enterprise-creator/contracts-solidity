// SPDX-License-Identifier: SEE LICENSE IN LICENSE
pragma solidity 0.6.12;

import "@bancor/token-governance/contracts/ITokenGovernance.sol";

import "../utility/ContractRegistryClient.sol";
import "../utility/ReentrancyGuard.sol";
import "../utility/Owned.sol";
import "../utility/SafeMath.sol";
import "../utility/Math.sol";
import "../utility/TokenHandler.sol";
import "../utility/Types.sol";
import "./interfaces/ILiquidityProtectionStore.sol";
import "../token/interfaces/IDSToken.sol";
import "../token/interfaces/IERC20Token.sol";
import "../converter/interfaces/IConverterAnchor.sol";
import "../converter/interfaces/IConverter.sol";
import "../converter/interfaces/IConverterRegistry.sol";

interface ILiquidityPoolV1Converter is IConverter {
    function addLiquidity(
        IERC20Token[] memory _reserveTokens,
        uint256[] memory _reserveAmounts,
        uint256 _minReturn
    ) external payable;

    function removeLiquidity(
        uint256 _amount,
        IERC20Token[] memory _reserveTokens,
        uint256[] memory _reserveMinReturnAmounts
    ) external;

    function recentAverageRate(IERC20Token _reserveToken) external view returns (uint256, uint256);
}

/**
 * @dev This contract implements the liquidity protection mechanism.
 */
contract LiquidityProtection is TokenHandler, ContractRegistryClient, ReentrancyGuard {
    using SafeMath for uint256;
    using Math for *;

    struct ProtectedLiquidity {
        address provider; // liquidity provider
        IDSToken poolToken; // pool token address
        IERC20Token reserveToken; // reserve token address
        uint256 poolAmount; // pool token amount
        uint256 reserveAmount; // reserve token amount
        uint256 reserveRateN; // rate of 1 protected reserve token in units of the other reserve token (numerator)
        uint256 reserveRateD; // rate of 1 protected reserve token in units of the other reserve token (denominator)
        uint256 timestamp; // timestamp
    }

    // various rates between the two reserve tokens. the rate is of 1 unit of the protected reserve token in units of the other reserve token
    struct PackedRates {
        uint128 addSpotRateN; // spot rate of 1 A in units of B when liquidity was added (numerator)
        uint128 addSpotRateD; // spot rate of 1 A in units of B when liquidity was added (denominator)
        uint128 removeSpotRateN; // spot rate of 1 A in units of B when liquidity is removed (numerator)
        uint128 removeSpotRateD; // spot rate of 1 A in units of B when liquidity is removed (denominator)
        uint128 removeAverageRateN; // average rate of 1 A in units of B when liquidity is removed (numerator)
        uint128 removeAverageRateD; // average rate of 1 A in units of B when liquidity is removed (denominator)
    }

    struct PoolIndex {
        bool isValid;
        uint256 value;
    }

    IERC20Token internal constant ETH_RESERVE_ADDRESS = IERC20Token(0xEeeeeEeeeEeEeeEeEeEeeEEEeeeeEeeeeeeeEEeE);
    uint32 internal constant PPM_RESOLUTION = 1000000;
    uint256 internal constant MAX_UINT128 = 2**128 - 1;
    uint256 internal constant MAX_UINT256 = uint256(-1);

    // the address of the whitelist administrator
    address public whitelistAdmin;

    // list of pools with less minting restrictions
    // mapping of pool anchor address -> index in the list of pools for quick access
    IConverterAnchor[] private _highTierPools;
    mapping(IConverterAnchor => PoolIndex) private highTierPoolIndices;

    ILiquidityProtectionStore public immutable store;
    IERC20Token public immutable networkToken;
    ITokenGovernance public immutable networkTokenGovernance;
    IERC20Token public immutable govToken;
    ITokenGovernance public immutable govTokenGovernance;

    // system network token balance limits
    uint256 public maxSystemNetworkTokenAmount = 1000000e18;
    uint32 public maxSystemNetworkTokenRatio = 500000; // PPM units

    // number of seconds until any protection is in effect
    uint256 public minProtectionDelay = 30 days;

    // number of seconds until full protection is in effect
    uint256 public maxProtectionDelay = 100 days;

    // minimum amount of network tokens the system can mint as compensation for base token losses, default = 0.01 network tokens
    uint256 public minNetworkCompensation = 1e16;

    // number of seconds from liquidation to full network token release
    uint256 public lockDuration = 24 hours;

    // maximum deviation of the average rate from the spot rate
    uint32 public averageRateMaxDeviation = 5000; // PPM units

    // true if the contract is currently adding/removing liquidity from a converter, used for accepting ETH
    bool private updatingLiquidity = false;

    /**
     * @dev triggered when whitelist admin is updated
     *
     * @param _prevWhitelistAdmin  previous whitelist admin
     * @param _newWhitelistAdmin   new whitelist admin
     */
    event WhitelistAdminUpdated(address indexed _prevWhitelistAdmin, address indexed _newWhitelistAdmin);

    /**
     * @dev triggered when the system network token balance limits are updated
     *
     * @param _prevMaxSystemNetworkTokenAmount  previous maximum absolute balance in a pool
     * @param _newMaxSystemNetworkTokenAmount   new maximum absolute balance in a pool
     * @param _prevMaxSystemNetworkTokenRatio   previos maximum balance out of the total balance in a pool
     * @param _newMaxSystemNetworkTokenRatio    new maximum balance out of the total balance in a pool
     */
    event SystemNetworkTokenLimitsUpdated(
        uint256 _prevMaxSystemNetworkTokenAmount,
        uint256 _newMaxSystemNetworkTokenAmount,
        uint256 _prevMaxSystemNetworkTokenRatio,
        uint256 _newMaxSystemNetworkTokenRatio
    );

    /**
     * @dev triggered when the protection delays are updated
     *
     * @param _prevMinProtectionDelay  previous seconds until the protection starts
     * @param _newMinProtectionDelay   new seconds until the protection starts
     * @param _prevMaxProtectionDelay  previos seconds until full protection
     * @param _newMaxProtectionDelay   new seconds until full protection
     */
    event ProtectionDelaysUpdated(
        uint256 _prevMinProtectionDelay,
        uint256 _newMinProtectionDelay,
        uint256 _prevMaxProtectionDelay,
        uint256 _newMaxProtectionDelay
    );

    /**
     * @dev triggered when the minimum network token compensation is updated
     *
     * @param _prevMinNetworkCompensation  previous minimum network token compensation
     * @param _newMinNetworkCompensation   new minimum network token compensation
     */
    event MinNetworkCompensationUpdated(uint256 _prevMinNetworkCompensation, uint256 _newMinNetworkCompensation);

    /**
     * @dev triggered when the network token lock duration is updated
     *
     * @param _prevLockDuration  previous network token lock duration, in seconds
     * @param _newLockDuration   new network token lock duration, in seconds
     */
    event LockDurationUpdated(uint256 _prevLockDuration, uint256 _newLockDuration);

    /**
     * @dev triggered when the maximum deviation of the average rate from the spot rate is updated
     *
     * @param _prevAverageRateMaxDeviation previous maximum deviation of the average rate from the spot rate
     * @param _newAverageRateMaxDeviation  new maximum deviation of the average rate from the spot rate
     */
    event AverageRateMaxDeviationUpdated(uint32 _prevAverageRateMaxDeviation, uint32 _newAverageRateMaxDeviation);

    /**
     * @dev initializes a new LiquidityProtection contract
     *
     * @param _store                    liquidity protection store
     * @param _networkTokenGovernance   network token governance
     * @param _govTokenGovernance       governance token governance
     * @param _registry                 contract registry
     */
    constructor(
        ILiquidityProtectionStore _store,
        ITokenGovernance _networkTokenGovernance,
        ITokenGovernance _govTokenGovernance,
        IContractRegistry _registry
    )
        public
        ContractRegistryClient(_registry)
        validAddress(address(_store))
        validAddress(address(_networkTokenGovernance))
        validAddress(address(_govTokenGovernance))
        validAddress(address(_registry))
        notThis(address(_store))
        notThis(address(_networkTokenGovernance))
        notThis(address(_govTokenGovernance))
        notThis(address(_registry))
    {
        whitelistAdmin = msg.sender;
        store = _store;

        networkTokenGovernance = _networkTokenGovernance;
        networkToken = IERC20Token(address(_networkTokenGovernance.token()));
        govTokenGovernance = _govTokenGovernance;
        govToken = IERC20Token(address(_govTokenGovernance.token()));
    }

    // ensures that the contract is currently removing liquidity from a converter
    modifier updatingLiquidityOnly() {
        _updatingLiquidityOnly();
        _;
    }

    // error message binary size optimization
    function _updatingLiquidityOnly() internal view {
        require(updatingLiquidity, "ERR_NOT_UPDATING_LIQUIDITY");
    }

    // ensures that the portion is valid
    modifier validPortion(uint32 _portion) {
        _validPortion(_portion);
        _;
    }

    // error message binary size optimization
    function _validPortion(uint32 _portion) internal pure {
        require(_portion > 0 && _portion <= PPM_RESOLUTION, "ERR_INVALID_PORTION");
    }

    // ensures that the pool is supported
    modifier poolSupported(IConverterAnchor _poolAnchor) {
        _poolSupported(_poolAnchor);
        _;
    }

    // error message binary size optimization
    function _poolSupported(IConverterAnchor _poolAnchor) internal view {
        require(isPoolSupported(_poolAnchor), "ERR_POOL_NOT_SUPPORTED");
    }

    // ensures that the pool is whitelisted
    modifier poolWhitelisted(IConverterAnchor _poolAnchor) {
        _poolWhitelisted(_poolAnchor);
        _;
    }

    // error message binary size optimization
    function _poolWhitelisted(IConverterAnchor _poolAnchor) internal view {
        require(store.isPoolWhitelisted(_poolAnchor), "ERR_POOL_NOT_WHITELISTED");
    }

    /**
     * @dev accept ETH
     * used when removing liquidity from ETH converters
     */
    receive() external payable updatingLiquidityOnly() {}

    /**
     * @dev transfers the ownership of the store
     * can only be called by the contract owner
     *
     * @param _newOwner    the new owner of the store
     */
    function transferStoreOwnership(address _newOwner) external {
        transferOwnership(store, _newOwner);
    }

    /**
     * @dev accepts the ownership of the store
     * can only be called by the contract owner
     */
    function acceptStoreOwnership() external {
        acceptOwnership(store);
    }

    /**
     * @dev set the address of the whitelist admin
     * can only be called by the contract owner
     *
     * @param _whitelistAdmin  the address of the new whitelist admin
     */
    function setWhitelistAdmin(address _whitelistAdmin) external ownerOnly validAddress(_whitelistAdmin) {
        emit WhitelistAdminUpdated(whitelistAdmin, _whitelistAdmin);

        whitelistAdmin = _whitelistAdmin;
    }

    /**
     * @dev updates the system network token balance limits
     * can only be called by the contract owner
     *
     * @param _maxSystemNetworkTokenAmount  maximum absolute balance in a pool
     * @param _maxSystemNetworkTokenRatio   maximum balance out of the total balance in a pool (in PPM units)
     */
    function setSystemNetworkTokenLimits(uint256 _maxSystemNetworkTokenAmount, uint32 _maxSystemNetworkTokenRatio)
        external
        ownerOnly
        validPortion(_maxSystemNetworkTokenRatio)
    {
        emit SystemNetworkTokenLimitsUpdated(
            maxSystemNetworkTokenAmount,
            _maxSystemNetworkTokenAmount,
            maxSystemNetworkTokenRatio,
            _maxSystemNetworkTokenRatio
        );

        maxSystemNetworkTokenAmount = _maxSystemNetworkTokenAmount;
        maxSystemNetworkTokenRatio = _maxSystemNetworkTokenRatio;
    }

    /**
     * @dev updates the protection delays
     * can only be called by the contract owner
     *
     * @param _minProtectionDelay  seconds until the protection starts
     * @param _maxProtectionDelay  seconds until full protection
     */
    function setProtectionDelays(uint256 _minProtectionDelay, uint256 _maxProtectionDelay) external ownerOnly {
        require(_minProtectionDelay < _maxProtectionDelay, "ERR_INVALID_PROTECTION_DELAY");

        emit ProtectionDelaysUpdated(minProtectionDelay, _minProtectionDelay, maxProtectionDelay, _maxProtectionDelay);

        minProtectionDelay = _minProtectionDelay;
        maxProtectionDelay = _maxProtectionDelay;
    }

    /**
     * @dev updates the minimum network token compensation
     * can only be called by the contract owner
     *
     * @param _minCompensation new minimum compensation
     */
    function setMinNetworkCompensation(uint256 _minCompensation) external ownerOnly {
        emit MinNetworkCompensationUpdated(minNetworkCompensation, _minCompensation);

        minNetworkCompensation = _minCompensation;
    }

    /**
     * @dev updates the network token lock duration
     * can only be called by the contract owner
     *
     * @param _lockDuration    network token lock duration, in seconds
     */
    function setLockDuration(uint256 _lockDuration) external ownerOnly {
        emit LockDurationUpdated(lockDuration, _lockDuration);

        lockDuration = _lockDuration;
    }

    /**
     * @dev sets the maximum deviation of the average rate from the spot rate
     * can only be called by the contract owner
     *
     * @param _averageRateMaxDeviation maximum deviation of the average rate from the spot rate
     */
    function setAverageRateMaxDeviation(uint32 _averageRateMaxDeviation)
        external
        ownerOnly
        validPortion(_averageRateMaxDeviation)
    {
        emit AverageRateMaxDeviationUpdated(averageRateMaxDeviation, _averageRateMaxDeviation);

        averageRateMaxDeviation = _averageRateMaxDeviation;
    }

    /**
     * @dev adds a pool to the whitelist, or removes a pool from the whitelist
     * note that when a pool is whitelisted, it's not possible to remove liquidity anymore
     * removing a pool from the whitelist is an extreme measure in case of a base token compromise etc.
     * can only be called by the whitelist admin
     *
     * @param _poolAnchor  anchor of the pool
     * @param _add         true to add the pool to the whitelist, false to remove it from the whitelist
     */
    function whitelistPool(IConverterAnchor _poolAnchor, bool _add) external poolSupported(_poolAnchor) {
        require(msg.sender == whitelistAdmin || msg.sender == owner, "ERR_ACCESS_DENIED");

        // add or remove the pool to/from the whitelist
        if (_add) store.addPoolToWhitelist(_poolAnchor);
        else store.removePoolFromWhitelist(_poolAnchor);
    }

    /**
     * @dev adds a high tier pool
     * can only be called by the contract owner
     *
     * @param _poolAnchor pool anchor
     */
    function addHighTierPool(IConverterAnchor _poolAnchor)
        external
        ownerOnly
        validAddress(address(_poolAnchor))
        notThis(address(_poolAnchor))
    {
        // validate input
        PoolIndex storage poolIndex = highTierPoolIndices[_poolAnchor];
        require(!poolIndex.isValid, "ERR_POOL_ALREADY_EXISTS");

        poolIndex.value = _highTierPools.length;
        _highTierPools.push(_poolAnchor);
        poolIndex.isValid = true;
    }

    /**
     * @dev removes a high tier pool
     * can only be called by the contract owner
     *
     * @param _poolAnchor pool anchor
     */
    function removeHighTierPool(IConverterAnchor _poolAnchor)
        external
        ownerOnly
        validAddress(address(_poolAnchor))
        notThis(address(_poolAnchor))
    {
        // validate input
        PoolIndex storage poolIndex = highTierPoolIndices[_poolAnchor];
        require(poolIndex.isValid, "ERR_POOL_DOES_NOT_EXIST");

        uint256 index = poolIndex.value;
        uint256 length = _highTierPools.length;
        assert(length > 0);

        uint256 lastIndex = length - 1;
        if (index < lastIndex) {
            IConverterAnchor lastAnchor = _highTierPools[lastIndex];
            highTierPoolIndices[lastAnchor].value = index;
            _highTierPools[index] = lastAnchor;
        }

        _highTierPools.pop();
        delete highTierPoolIndices[_poolAnchor];
    }

    /**
     * @dev returns the list of high tier pools
     *
     * @return list of high tier pools
     */
    function highTierPools() external view returns (IConverterAnchor[] memory) {
        return _highTierPools;
    }

    /**
     * @dev checks whether a given pool is a high tier one
     *
     * @param _poolAnchor pool anchor
     * @return true if the given pool is a high tier one, false otherwise
     */
    function isHighTierPool(IConverterAnchor _poolAnchor) public view returns (bool) {
        return highTierPoolIndices[_poolAnchor].isValid;
    }

    /**
     * @dev checks if protection is supported for the given pool
     * only standard pools are supported (2 reserves, 50%/50% weights)
     * note that the pool should still be whitelisted
     *
     * @param _poolAnchor  anchor of the pool
     * @return true if the pool is supported, false otherwise
     */
    function isPoolSupported(IConverterAnchor _poolAnchor) public view returns (bool) {
        // save a local copy of `networkToken`
        IERC20Token networkTokenLocal = networkToken;

        // verify that the pool exists in the registry
        IConverterRegistry converterRegistry = IConverterRegistry(addressOf(CONVERTER_REGISTRY));
        require(converterRegistry.isAnchor(address(_poolAnchor)), "ERR_INVALID_ANCHOR");

        // get the converter
        IConverter converter = IConverter(payable(_poolAnchor.owner()));

        // verify that the converter has 2 reserves
        if (converter.connectorTokenCount() != 2) {
            return false;
        }

        // verify that one of the reserves is the network token
        IERC20Token reserve0Token = converter.connectorTokens(0);
        IERC20Token reserve1Token = converter.connectorTokens(1);
        if (reserve0Token != networkTokenLocal && reserve1Token != networkTokenLocal) {
            return false;
        }

        // verify that the reserve weights are exactly 50%/50%
        if (
            converterReserveWeight(converter, reserve0Token) != PPM_RESOLUTION / 2 ||
            converterReserveWeight(converter, reserve1Token) != PPM_RESOLUTION / 2
        ) {
            return false;
        }

        return true;
    }

    /**
     * @dev adds protection to existing pool tokens
     * also mints new governance tokens for the caller
     *
     * @param _poolAnchor  anchor of the pool
     * @param _amount      amount of pool tokens to protect
     */
    function protectLiquidity(IConverterAnchor _poolAnchor, uint256 _amount)
        external
        protected
        poolSupported(_poolAnchor)
        poolWhitelisted(_poolAnchor)
        greaterThanZero(_amount)
    {
        // get the converter
        IConverter converter = IConverter(payable(_poolAnchor.owner()));

        // save a local copy of `networkToken`
        IERC20Token networkTokenLocal = networkToken;

        // protect both reserves
        IDSToken poolToken = IDSToken(address(_poolAnchor));
        protectLiquidity(poolToken, converter, networkTokenLocal, 0, _amount / 2);
        protectLiquidity(poolToken, converter, networkTokenLocal, 1, _amount - _amount / 2);

        // transfer the pool tokens from the caller directly to the store
        safeTransferFrom(poolToken, msg.sender, address(store), _amount);
    }

    /**
     * @dev cancels the protection and returns the pool tokens to the caller
     * also burns governance tokens from the caller
     * must be called with the indices of both the base token and the network token protections
     *
     * @param _id1 id in the caller's list of protected liquidity
     * @param _id2 matching id in the caller's list of protected liquidity
     */
    function unprotectLiquidity(uint256 _id1, uint256 _id2) external protected {
        require(_id1 != _id2, "ERR_SAME_ID");

        ProtectedLiquidity memory liquidity1 = protectedLiquidity(_id1, msg.sender);
        ProtectedLiquidity memory liquidity2 = protectedLiquidity(_id2, msg.sender);

        // save a local copy of `networkToken`
        IERC20Token networkTokenLocal = networkToken;

        // verify that the two protections were added together (using `protect`)
        require(
            liquidity1.poolToken == liquidity2.poolToken &&
                liquidity1.reserveToken != liquidity2.reserveToken &&
                (liquidity1.reserveToken == networkTokenLocal || liquidity2.reserveToken == networkTokenLocal) &&
                liquidity1.timestamp == liquidity2.timestamp &&
                liquidity1.poolAmount <= liquidity2.poolAmount.add(1) &&
                liquidity2.poolAmount <= liquidity1.poolAmount.add(1),
            "ERR_PROTECTIONS_MISMATCH"
        );

        // burn the governance tokens from the caller. we need to transfer the tokens to the contract itself, since only
        // token holders can burn their tokens
        uint256 amount = liquidity1.reserveToken == networkTokenLocal ? liquidity1.reserveAmount : liquidity2.reserveAmount;
        safeTransferFrom(govToken, msg.sender, address(this), amount);
        govTokenGovernance.burn(amount);

        // remove the protected liquidities from the store
        store.removeProtectedLiquidity(_id1);
        store.removeProtectedLiquidity(_id2);

        // transfer the pool tokens back to the caller
        store.withdrawTokens(liquidity1.poolToken, msg.sender, liquidity1.poolAmount.add(liquidity2.poolAmount));
    }

    /**
     * @dev adds protected liquidity to a pool
     * also mints new governance tokens for the caller if the caller adds network tokens
     *
     * @param _poolAnchor      anchor of the pool
     * @param _reserveToken    reserve token to add to the pool
     * @param _amount          amount of tokens to add to the pool
     * @return new protected liquidity id
     */
    function addLiquidity(IConverterAnchor _poolAnchor, IERC20Token _reserveToken, uint256 _amount)
        external
        payable
        protected
        poolSupported(_poolAnchor)
        poolWhitelisted(_poolAnchor)
        greaterThanZero(_amount)
        returns (uint256)
    {
        // save a local copy of `networkToken`
        IERC20Token networkTokenLocal = networkToken;

        if (_reserveToken == networkTokenLocal) {
            require(msg.value == 0, "ERR_ETH_AMOUNT_MISMATCH");
            return addNetworkTokenLiquidity(_poolAnchor, networkTokenLocal, _amount);
        }

        // verify that ETH was passed with the call if needed
        uint256 val = _reserveToken == ETH_RESERVE_ADDRESS ? _amount : 0;
        require(msg.value == val, "ERR_ETH_AMOUNT_MISMATCH");
        return addBaseTokenLiquidity(_poolAnchor, _reserveToken, networkTokenLocal, _amount);
    }

    /**
     * @dev adds protected network token liquidity to a pool
     * also mints new governance tokens for the caller
     *
     * @param _poolAnchor   anchor of the pool
     * @param _networkToken the network reserve token of the pool
     * @param _amount       amount of tokens to add to the pool
     * @return new protected liquidity id
     */
    function addNetworkTokenLiquidity(IConverterAnchor _poolAnchor, IERC20Token _networkToken, uint256 _amount) internal returns (uint256) {
        IDSToken poolToken = IDSToken(address(_poolAnchor));

        // get the rate between the pool token and the reserve
        Fraction memory poolRate = poolTokenRate(poolToken, _networkToken);

        // calculate the amount of pool tokens based on the amount of reserve tokens
        uint256 poolTokenAmount = _amount.mul(poolRate.d).div(poolRate.n);

        // remove the pool tokens from the system's ownership (will revert if not enough tokens are available)
        store.decSystemBalance(poolToken, poolTokenAmount);

        // add protected liquidity for the caller
        uint256 id = addProtectedLiquidity(msg.sender, poolToken, _networkToken, poolTokenAmount, _amount);

        // burns the network tokens from the caller. we need to transfer the tokens to the contract itself, since only
        // token holders can burn their tokens
        safeTransferFrom(_networkToken, msg.sender, address(this), _amount);
        networkTokenGovernance.burn(_amount);

        // mint governance tokens to the caller
        govTokenGovernance.mint(msg.sender, _amount);

        return id;
    }

    /**
     * @dev adds protected base token liquidity to a pool
     *
     * @param _poolAnchor   anchor of the pool
     * @param _baseToken    the base reserve token of the pool
     * @param _networkToken the network reserve token of the pool
     * @param _amount       amount of tokens to add to the pool
     * @return new protected liquidity id
     */
    function addBaseTokenLiquidity(
        IConverterAnchor _poolAnchor,
        IERC20Token _baseToken,
        IERC20Token _networkToken,
        uint256 _amount
    ) internal returns (uint256) {
        IDSToken poolToken = IDSToken(address(_poolAnchor));

        // get the reserve balances
        ILiquidityPoolV1Converter converter = ILiquidityPoolV1Converter(payable(_poolAnchor.owner()));
        (uint256 reserveBalanceBase, uint256 reserveBalanceNetwork) = converterReserveBalances(
            converter,
            _baseToken,
            _networkToken
        );

        // calculate and mint the required amount of network tokens for adding liquidity
        uint256 networkLiquidityAmount = _amount.mul(reserveBalanceNetwork).div(reserveBalanceBase);

        // verify network token limits
        // note that the amount is divided by 2 since it's not possible to liquidate one reserve only
        Fraction memory poolRate = poolTokenRate(poolToken, _networkToken);
        uint256 newSystemBalance = store.systemBalance(poolToken);
        newSystemBalance = (newSystemBalance.mul(poolRate.n / 2).div(poolRate.d)).add(networkLiquidityAmount);

        require(newSystemBalance <= maxSystemNetworkTokenAmount, "ERR_MAX_AMOUNT_REACHED");

        if (!isHighTierPool(_poolAnchor)) {
            require(
                newSystemBalance.mul(PPM_RESOLUTION) <=
                    reserveBalanceNetwork.add(networkLiquidityAmount).mul(maxSystemNetworkTokenRatio),
                "ERR_MAX_RATIO_REACHED"
            );
        }

        // issue new network tokens to the system
        networkTokenGovernance.mint(address(this), networkLiquidityAmount);

        // transfer the base tokens from the caller and approve the converter
        ensureAllowance(_networkToken, address(converter), networkLiquidityAmount);
        if (_baseToken != ETH_RESERVE_ADDRESS) {
            safeTransferFrom(_baseToken, msg.sender, address(this), _amount);
            ensureAllowance(_baseToken, address(converter), _amount);
        }

        // add liquidity
        addLiquidity(converter, _baseToken, _networkToken, _amount, networkLiquidityAmount, msg.value);

        // transfer the new pool tokens to the store
        uint256 poolTokenAmount = poolToken.balanceOf(address(this));
        safeTransfer(poolToken, address(store), poolTokenAmount);

        // the system splits the pool tokens with the caller
        // increase the system's pool token balance and add protected liquidity for the caller
        store.incSystemBalance(poolToken, poolTokenAmount - poolTokenAmount / 2); // account for rounding errors
        return addProtectedLiquidity(msg.sender, poolToken, _baseToken, poolTokenAmount / 2, _amount);
    }

    /**
     * @dev transfers protected liquidity to a new provider
     *
     * @param _id          protected liquidity id
     * @param _newProvider new provider
     * @return new protected liquidity id
     */
    function transferLiquidity(uint256 _id, address _newProvider)
        external
        protected
        validAddress(_newProvider)
        notThis(_newProvider)
        returns (uint256)
    {
        ProtectedLiquidity memory liquidity = protectedLiquidity(_id, msg.sender);

        // remove the protected liquidity from the current provider
        store.removeProtectedLiquidity(_id);

        // add the protected liquidity to the new provider
        return
            store.addProtectedLiquidity(
                _newProvider,
                liquidity.poolToken,
                liquidity.reserveToken,
                liquidity.poolAmount,
                liquidity.reserveAmount,
                liquidity.reserveRateN,
                liquidity.reserveRateD,
                liquidity.timestamp
            );
    }

    /**
     * @dev returns the expected/actual amounts the provider will receive for removing liquidity
     * it's also possible to provide the remove liquidity time to get an estimation
     * for the return at that given point
     *
     * @param _id              protected liquidity id
     * @param _portion         portion of liquidity to remove, in PPM
     * @param _removeTimestamp time at which the liquidity is removed
     * @return expected return amount in the reserve token
     * @return actual return amount in the reserve token
     * @return compensation in the network token
     */
    function removeLiquidityReturn(
        uint256 _id,
        uint32 _portion,
        uint256 _removeTimestamp
    )
        external
        view
        validPortion(_portion)
        returns (
            uint256,
            uint256,
            uint256
        )
    {
        ProtectedLiquidity memory liquidity = protectedLiquidity(_id);

        // verify input
        require(liquidity.provider != address(0), "ERR_INVALID_ID");
        require(_removeTimestamp >= liquidity.timestamp, "ERR_INVALID_TIMESTAMP");

        // calculate the portion of the liquidity to remove
        if (_portion != PPM_RESOLUTION) {
            liquidity.poolAmount = liquidity.poolAmount.mul(_portion) / PPM_RESOLUTION;
            liquidity.reserveAmount = liquidity.reserveAmount.mul(_portion) / PPM_RESOLUTION;
        }

        // get the various rates between the reserves upon adding liquidity and now
        PackedRates memory packedRates = packRates(
            liquidity.poolToken,
            liquidity.reserveToken,
            liquidity.reserveRateN,
            liquidity.reserveRateD,
            false
        );

        uint256 targetAmount = removeLiquidityTargetAmount(
            liquidity.poolToken,
            liquidity.reserveToken,
            liquidity.poolAmount,
            liquidity.reserveAmount,
            packedRates,
            liquidity.timestamp,
            _removeTimestamp
        );

        // for network token, the return amount is identical to the target amount
        if (liquidity.reserveToken == networkToken) {
            return (targetAmount, targetAmount, 0);
        }

        // handle base token return

        // calculate the amount of pool tokens required for liquidation
        // note that the amount is doubled since it's not possible to liquidate one reserve only
        Fraction memory poolRate = poolTokenRate(liquidity.poolToken, liquidity.reserveToken);
        uint256 poolAmount = targetAmount.mul(poolRate.d).div(poolRate.n / 2);

        // limit the amount of pool tokens by the amount the system/caller holds
        uint256 availableBalance = store.systemBalance(liquidity.poolToken).add(liquidity.poolAmount);
        poolAmount = poolAmount > availableBalance ? availableBalance : poolAmount;

        // calculate the base token amount received by liquidating the pool tokens
        // note that the amount is divided by 2 since the pool amount represents both reserves
        uint256 baseAmount = poolAmount.mul(poolRate.n / 2).div(poolRate.d);
        uint256 networkAmount = getNetworkCompensation(targetAmount, baseAmount, packedRates);

        return (targetAmount, baseAmount, networkAmount);
    }

    /**
     * @dev removes protected liquidity from a pool
     * also burns governance tokens from the caller if the caller removes network tokens
     *
     * @param _id      id in the caller's list of protected liquidity
     * @param _portion portion of liquidity to remove, in PPM
     */
    function removeLiquidity(uint256 _id, uint32 _portion) external validPortion(_portion) protected {
        ProtectedLiquidity memory liquidity = protectedLiquidity(_id, msg.sender);

        // save a local copy of `networkToken`
        IERC20Token networkTokenLocal = networkToken;

        // verify that the pool is whitelisted
        _poolWhitelisted(liquidity.poolToken);

        if (_portion == PPM_RESOLUTION) {
            // remove the pool tokens from the provider
            store.removeProtectedLiquidity(_id);
        } else {
            // remove portion of the pool tokens from the provider
            uint256 fullPoolAmount = liquidity.poolAmount;
            uint256 fullReserveAmount = liquidity.reserveAmount;
            liquidity.poolAmount = liquidity.poolAmount.mul(_portion) / PPM_RESOLUTION;
            liquidity.reserveAmount = liquidity.reserveAmount.mul(_portion) / PPM_RESOLUTION;

            store.updateProtectedLiquidityAmounts(
                _id,
                fullPoolAmount - liquidity.poolAmount,
                fullReserveAmount - liquidity.reserveAmount
            );
        }

        // add the pool tokens to the system
        store.incSystemBalance(liquidity.poolToken, liquidity.poolAmount);

        // if removing network token liquidity, burn the governance tokens from the caller. we need to transfer the
        // tokens to the contract itself, since only token holders can burn their tokens
        if (liquidity.reserveToken == networkTokenLocal) {
            safeTransferFrom(govToken, msg.sender, address(this), liquidity.reserveAmount);
            govTokenGovernance.burn(liquidity.reserveAmount);
        }

        // get the various rates between the reserves upon adding liquidity and now
        PackedRates memory packedRates = packRates(
            liquidity.poolToken,
            liquidity.reserveToken,
            liquidity.reserveRateN,
            liquidity.reserveRateD,
            true
        );

        // get the target token amount
        uint256 targetAmount = removeLiquidityTargetAmount(
            liquidity.poolToken,
            liquidity.reserveToken,
            liquidity.poolAmount,
            liquidity.reserveAmount,
            packedRates,
            liquidity.timestamp,
            time()
        );

        // remove network token liquidity
        if (liquidity.reserveToken == networkTokenLocal) {
            // mint network tokens for the caller and lock them
            networkTokenGovernance.mint(address(store), targetAmount);
            lockTokens(msg.sender, targetAmount);
            return;
        }

        // remove base token liquidity

        // calculate the amount of pool tokens required for liquidation
        // note that the amount is doubled since it's not possible to liquidate one reserve only
        Fraction memory poolRate = poolTokenRate(liquidity.poolToken, liquidity.reserveToken);
        uint256 poolAmount = targetAmount.mul(poolRate.d).div(poolRate.n / 2);

        // limit the amount of pool tokens by the amount the system holds
        uint256 systemBalance = store.systemBalance(liquidity.poolToken);
        poolAmount = poolAmount > systemBalance ? systemBalance : poolAmount;

        // withdraw the pool tokens from the store
        store.decSystemBalance(liquidity.poolToken, poolAmount);
        store.withdrawTokens(liquidity.poolToken, address(this), poolAmount);

        // remove liquidity
        removeLiquidity(liquidity.poolToken, poolAmount, liquidity.reserveToken, networkTokenLocal);

        // transfer the base tokens to the caller
        uint256 baseBalance;
        if (liquidity.reserveToken == ETH_RESERVE_ADDRESS) {
            baseBalance = address(this).balance;
            msg.sender.transfer(baseBalance);
        } else {
            baseBalance = liquidity.reserveToken.balanceOf(address(this));
            safeTransfer(liquidity.reserveToken, msg.sender, baseBalance);
        }

        // compensate the caller with network tokens if still needed
        uint256 delta = getNetworkCompensation(targetAmount, baseBalance, packedRates);
        if (delta > 0) {
            // check if there's enough network token balance, otherwise mint more
            uint256 networkBalance = networkTokenLocal.balanceOf(address(this));
            if (networkBalance < delta) {
                networkTokenGovernance.mint(address(this), delta - networkBalance);
            }

            // lock network tokens for the caller
            safeTransfer(networkTokenLocal, address(store), delta);
            lockTokens(msg.sender, delta);
        }

        // if the contract still holds network token, burn them
        uint256 networkBalance = networkTokenLocal.balanceOf(address(this));
        if (networkBalance > 0) {
            networkTokenGovernance.burn(networkBalance);
        }
    }

    /**
     * @dev returns the amount the provider will receive for removing liquidity
     * it's also possible to provide the remove liquidity rate & time to get an estimation
     * for the return at that given point
     *
     * @param _poolToken       pool token
     * @param _reserveToken    reserve token
     * @param _poolAmount      pool token amount when the liquidity was added
     * @param _reserveAmount   reserve token amount that was added
     * @param _packedRates     see `struct PackedRates`
     * @param _addTimestamp    time at which the liquidity was added
     * @param _removeTimestamp time at which the liquidity is removed
     * @return amount received for removing liquidity
     */
    function removeLiquidityTargetAmount(
        IDSToken _poolToken,
        IERC20Token _reserveToken,
        uint256 _poolAmount,
        uint256 _reserveAmount,
        PackedRates memory _packedRates,
        uint256 _addTimestamp,
        uint256 _removeTimestamp
    ) internal view returns (uint256) {
        // get the rate between the reserves upon adding liquidity and now
        Fraction memory addSpotRate = Fraction({ n: _packedRates.addSpotRateN, d: _packedRates.addSpotRateD });
        Fraction memory removeSpotRate = Fraction({ n: _packedRates.removeSpotRateN, d: _packedRates.removeSpotRateD });
        Fraction memory removeAverageRate = Fraction({
            n: _packedRates.removeAverageRateN,
            d: _packedRates.removeAverageRateD
        });

        // calculate the protected amount of reserve tokens plus accumulated fee before compensation
        uint256 total = protectedAmountPlusFee(_poolToken, _reserveToken, _poolAmount, addSpotRate, removeSpotRate);

        // calculate the impermanent loss
        Fraction memory loss = impLoss(addSpotRate, removeAverageRate);

        // calculate the protection level
        Fraction memory level = protectionLevel(_addTimestamp, _removeTimestamp);

        // calculate the compensation amount
        return compensationAmount(_reserveAmount, max(_reserveAmount, total), loss, level);
    }

    /**
     * @dev allows the caller to claim network token balance that is no longer locked
     * note that the function can revert if the range is too large
     *
     * @param _startIndex  start index in the caller's list of locked balances
     * @param _endIndex    end index in the caller's list of locked balances (exclusive)
     */
    function claimBalance(uint256 _startIndex, uint256 _endIndex) external protected {
        // get the locked balances from the store
        (uint256[] memory amounts, uint256[] memory expirationTimes) = store.lockedBalanceRange(
            msg.sender,
            _startIndex,
            _endIndex
        );

        uint256 totalAmount = 0;
        uint256 length = amounts.length;
        assert(length == expirationTimes.length);

        // reverse iteration since we're removing from the list
        for (uint256 i = length; i > 0; i--) {
            uint256 index = i - 1;
            if (expirationTimes[index] > time()) {
                continue;
            }

            // remove the locked balance item
            store.removeLockedBalance(msg.sender, _startIndex + index);
            totalAmount = totalAmount.add(amounts[index]);
        }

        if (totalAmount > 0) {
            // transfer the tokens to the caller in a single call
            store.withdrawTokens(networkToken, msg.sender, totalAmount);
        }
    }

    /**
     * @dev returns the ROI for removing liquidity in the current state after providing liquidity with the given args
     * the function assumes full protection is in effect
     * return value is in PPM and can be larger than PPM_RESOLUTION for positive ROI, 1M = 0% ROI
     *
     * @param _poolToken       pool token
     * @param _reserveToken    reserve token
     * @param _reserveAmount   reserve token amount that was added
     * @param _poolRateN       rate of 1 pool token in reserve token units when the liquidity was added (numerator)
     * @param _poolRateD       rate of 1 pool token in reserve token units when the liquidity was added (denominator)
     * @param _reserveRateN    rate of 1 reserve token in the other reserve token units when the liquidity was added (numerator)
     * @param _reserveRateD    rate of 1 reserve token in the other reserve token units when the liquidity was added (denominator)
     * @return ROI in PPM
     */
    function poolROI(
        IDSToken _poolToken,
        IERC20Token _reserveToken,
        uint256 _reserveAmount,
        uint256 _poolRateN,
        uint256 _poolRateD,
        uint256 _reserveRateN,
        uint256 _reserveRateD
    ) external view returns (uint256) {
        // calculate the amount of pool tokens based on the amount of reserve tokens
        uint256 poolAmount = _reserveAmount.mul(_poolRateD).div(_poolRateN);

        // get the various rates between the reserves upon adding liquidity and now
        PackedRates memory packedRates = packRates(
            _poolToken,
            _reserveToken,
            _reserveRateN,
            _reserveRateD,
            false
        );

        // get the current return
        uint256 protectedReturn = removeLiquidityTargetAmount(
            _poolToken,
            _reserveToken,
            poolAmount,
            _reserveAmount,
            packedRates,
            time().sub(maxProtectionDelay),
            time()
        );

        // calculate the ROI as the ratio between the current fully protected return and the initial amount
        return protectedReturn.mul(PPM_RESOLUTION).div(_reserveAmount);
    }

    /**
     * @dev utility to protect existing liquidity
     * also mints new governance tokens for the caller when protecting the network token reserve
     *
     * @param _poolAnchor      pool anchor
     * @param _converter       pool converter
     * @param _networkToken    the network reserve token of the pool
     * @param _reserveIndex    index of the reserve to protect
     * @param _poolAmount      amount of pool tokens to protect
     */
    function protectLiquidity(
        IDSToken _poolAnchor,
        IConverter _converter,
        IERC20Token _networkToken,
        uint256 _reserveIndex,
        uint256 _poolAmount
    ) internal {
        // get the reserves token
        IERC20Token reserveToken = _converter.connectorTokens(_reserveIndex);

        // get the pool token rate
        IDSToken poolToken = IDSToken(address(_poolAnchor));
        Fraction memory poolRate = poolTokenRate(poolToken, reserveToken);

        // calculate the reserve balance based on the amount provided and the pool token rate
        uint256 reserveAmount = _poolAmount.mul(poolRate.n).div(poolRate.d);

        // protect the liquidity
        addProtectedLiquidity(msg.sender, poolToken, reserveToken, _poolAmount, reserveAmount);

        // for network token liquidity, mint governance tokens to the caller
        if (reserveToken == _networkToken) {
            govTokenGovernance.mint(msg.sender, reserveAmount);
        }
    }

    /**
     * @dev adds protected liquidity for the caller to the store
     *
     * @param _provider        protected liquidity provider
     * @param _poolToken       pool token
     * @param _reserveToken    reserve token
     * @param _poolAmount      amount of pool tokens to protect
     * @param _reserveAmount   amount of reserve tokens to protect
     * @return new protected liquidity id
     */
    function addProtectedLiquidity(
        address _provider,
        IDSToken _poolToken,
        IERC20Token _reserveToken,
        uint256 _poolAmount,
        uint256 _reserveAmount
    ) internal returns (uint256) {
        Fraction memory rate = reserveTokenAverageRate(_poolToken, _reserveToken, true);
        return
            store.addProtectedLiquidity(
                _provider,
                _poolToken,
                _reserveToken,
                _poolAmount,
                _reserveAmount,
                rate.n,
                rate.d,
                time()
            );
    }

    /**
     * @dev locks network tokens for the provider and emits the tokens locked event
     *
     * @param _provider    tokens provider
     * @param _amount      amount of network tokens
     */
    function lockTokens(address _provider, uint256 _amount) internal {
        uint256 expirationTime = time().add(lockDuration);
        store.addLockedBalance(_provider, _amount, expirationTime);
    }

    /**
     * @dev returns the rate of 1 pool token in reserve token units
     *
     * @param _poolToken       pool token
     * @param _reserveToken    reserve token
     */
    function poolTokenRate(IDSToken _poolToken, IERC20Token _reserveToken) internal view virtual returns (Fraction memory) {
        // get the pool token supply
        uint256 poolTokenSupply = _poolToken.totalSupply();

        // get the reserve balance
        IConverter converter = IConverter(payable(_poolToken.owner()));
        uint256 reserveBalance = converter.getConnectorBalance(_reserveToken);

        // for standard pools, 50% of the pool supply value equals the value of each reserve
        return Fraction({ n: reserveBalance.mul(2), d: poolTokenSupply });
    }

    /**
     * @dev returns the average rate of 1 reserve token in the other reserve token units
     *
     * @param _poolToken            pool token
     * @param _reserveToken         reserve token
     * @param _validateAverageRate  true to validate the average rate; false otherwise
     */
    function reserveTokenAverageRate(IDSToken _poolToken, IERC20Token _reserveToken, bool _validateAverageRate)
        internal
        view
        returns (Fraction memory)
    {
        (, , uint256 averageRateN, uint256 averageRateD) = reserveTokenRates(_poolToken, _reserveToken, _validateAverageRate);
        return Fraction(averageRateN, averageRateD);
    }

    /**
     * @dev returns the spot rate and average rate of 1 reserve token in the other reserve token units
     *
     * @param _poolToken            pool token
     * @param _reserveToken         reserve token
     * @param _validateAverageRate  true to validate the average rate; false otherwise
     */
    function reserveTokenRates(IDSToken _poolToken, IERC20Token _reserveToken, bool _validateAverageRate)
        internal
        view
        returns (
            uint256,
            uint256,
            uint256,
            uint256
        )
    {
        ILiquidityPoolV1Converter converter = ILiquidityPoolV1Converter(payable(_poolToken.owner()));

        IERC20Token otherReserve = converter.connectorTokens(0);
        if (otherReserve == _reserveToken) {
            otherReserve = converter.connectorTokens(1);
        }

        (uint256 spotRateN, uint256 spotRateD) = converterReserveBalances(converter, otherReserve, _reserveToken);
        (uint256 averageRateN, uint256 averageRateD) = converter.recentAverageRate(_reserveToken);

        require(
            !_validateAverageRate ||
                averageRateInRange(spotRateN, spotRateD, averageRateN, averageRateD, averageRateMaxDeviation),
            "ERR_INVALID_RATE"
        );

        return (spotRateN, spotRateD, averageRateN, averageRateD);
    }

    /**
     * @dev returns the various rates between the reserves
     *
     * @param _poolToken            pool token
     * @param _reserveToken         reserve token
     * @param _addSpotRateN         add spot rate numerator
     * @param _addSpotRateD         add spot rate denominator
     * @param _validateAverageRate  true to validate the average rate; false otherwise
     * @return see `struct PackedRates`
     */
    function packRates(
        IDSToken _poolToken,
        IERC20Token _reserveToken,
        uint256 _addSpotRateN,
        uint256 _addSpotRateD,
        bool _validateAverageRate
    ) internal view returns (PackedRates memory) {
        (
            uint256 removeSpotRateN,
            uint256 removeSpotRateD,
            uint256 removeAverageRateN,
            uint256 removeAverageRateD
        ) = reserveTokenRates(_poolToken, _reserveToken, _validateAverageRate);

        require(
            (_addSpotRateN <= MAX_UINT128 && _addSpotRateD <= MAX_UINT128) &&
                (removeSpotRateN <= MAX_UINT128 && removeSpotRateD <= MAX_UINT128) &&
                (removeAverageRateN <= MAX_UINT128 && removeAverageRateD <= MAX_UINT128),
            "ERR_INVALID_RATE"
        );

        return
            PackedRates({
                addSpotRateN: uint128(_addSpotRateN),
                addSpotRateD: uint128(_addSpotRateD),
                removeSpotRateN: uint128(removeSpotRateN),
                removeSpotRateD: uint128(removeSpotRateD),
                removeAverageRateN: uint128(removeAverageRateN),
                removeAverageRateD: uint128(removeAverageRateD)
            });
    }

    /**
     * @dev returns whether or not the deviation of the average rate from the spot rate is within range
     * for example, if the maximum permitted deviation is 5%, then return `95/100 <= average/spot <= 100/95`
     *
     * @param _spotRateN       spot rate numerator
     * @param _spotRateD       spot rate denominator
     * @param _averageRateN    average rate numerator
     * @param _averageRateD    average rate denominator
     * @param _maxDeviation    the maximum permitted deviation of the average rate from the spot rate
     */
    function averageRateInRange(
        uint256 _spotRateN,
        uint256 _spotRateD,
        uint256 _averageRateN,
        uint256 _averageRateD,
        uint32 _maxDeviation
    ) internal pure returns (bool) {
<<<<<<< HEAD
        uint256 minVal = _spotRateN.mul(_averageRateD).mul(PPM_RESOLUTION - _maxDeviation).mul(
            PPM_RESOLUTION - _maxDeviation
        );
        uint256 midVal = _spotRateD.mul(_averageRateN).mul(PPM_RESOLUTION - _maxDeviation).mul(PPM_RESOLUTION);
        uint256 maxVal = _spotRateN.mul(_averageRateD).mul(PPM_RESOLUTION).mul(PPM_RESOLUTION);
        return minVal <= midVal && midVal <= maxVal;
=======
        uint256 min = _spotRateN.mul(_averageRateD).mul(PPM_RESOLUTION - _maxDeviation).mul(PPM_RESOLUTION - _maxDeviation);
        uint256 mid = _spotRateD.mul(_averageRateN).mul(PPM_RESOLUTION - _maxDeviation).mul(PPM_RESOLUTION);
        uint256 max = _spotRateN.mul(_averageRateD).mul(PPM_RESOLUTION).mul(PPM_RESOLUTION);
        return min <= mid && mid <= max;
>>>>>>> f66ee398
    }

    /**
     * @dev utility to add liquidity to a converter
     *
     * @param _converter       converter
     * @param _reserveToken1   reserve token 1
     * @param _reserveToken2   reserve token 2
     * @param _reserveAmount1  reserve amount 1
     * @param _reserveAmount2  reserve amount 2
     * @param _value           ETH amount to add
     */
    function addLiquidity(
        ILiquidityPoolV1Converter _converter,
        IERC20Token _reserveToken1,
        IERC20Token _reserveToken2,
        uint256 _reserveAmount1,
        uint256 _reserveAmount2,
        uint256 _value
    ) internal {
        IERC20Token[] memory reserveTokens = new IERC20Token[](2);
        uint256[] memory amounts = new uint256[](2);
        reserveTokens[0] = _reserveToken1;
        reserveTokens[1] = _reserveToken2;
        amounts[0] = _reserveAmount1;
        amounts[1] = _reserveAmount2;

        // ensure that the contract can receive ETH
        updatingLiquidity = true;
        _converter.addLiquidity{ value: _value }(reserveTokens, amounts, 1);
        updatingLiquidity = false;
    }

    /**
     * @dev utility to remove liquidity from a converter
     *
     * @param _poolToken       pool token of the converter
     * @param _poolAmount      amount of pool tokens to remove
     * @param _reserveToken1   reserve token 1
     * @param _reserveToken2   reserve token 2
     */
    function removeLiquidity(
        IDSToken _poolToken,
        uint256 _poolAmount,
        IERC20Token _reserveToken1,
        IERC20Token _reserveToken2
    ) internal {
        ILiquidityPoolV1Converter converter = ILiquidityPoolV1Converter(payable(_poolToken.owner()));

        IERC20Token[] memory reserveTokens = new IERC20Token[](2);
        uint256[] memory minReturns = new uint256[](2);
        reserveTokens[0] = _reserveToken1;
        reserveTokens[1] = _reserveToken2;
        minReturns[0] = 1;
        minReturns[1] = 1;

        // ensure that the contract can receive ETH
        updatingLiquidity = true;
        converter.removeLiquidity(_poolAmount, reserveTokens, minReturns);
        updatingLiquidity = false;
    }

    /**
     * @dev returns a protected liquidity from the store
     *
     * @param _id  protected liquidity id
     * @return protected liquidity
     */
    function protectedLiquidity(uint256 _id) internal view returns (ProtectedLiquidity memory) {
        ProtectedLiquidity memory liquidity;
        (
            liquidity.provider,
            liquidity.poolToken,
            liquidity.reserveToken,
            liquidity.poolAmount,
            liquidity.reserveAmount,
            liquidity.reserveRateN,
            liquidity.reserveRateD,
            liquidity.timestamp
        ) = store.protectedLiquidity(_id);

        return liquidity;
    }

    /**
     * @dev returns a protected liquidity from the store
     *
     * @param _id          protected liquidity id
     * @param _provider    authorized provider
     * @return protected liquidity
     */
    function protectedLiquidity(uint256 _id, address _provider) internal view returns (ProtectedLiquidity memory) {
        ProtectedLiquidity memory liquidity = protectedLiquidity(_id);
        require(liquidity.provider == _provider, "ERR_ACCESS_DENIED");
        return liquidity;
    }

    /**
     * @dev returns the protected amount of reserve tokens plus accumulated fee before compensation
     *
     * @param _poolToken       pool token
     * @param _reserveToken    reserve token
     * @param _poolAmount      pool token amount when the liquidity was added
     * @param _addRate         rate of 1 reserve token in the other reserve token units when the liquidity was added
     * @param _removeRate      rate of 1 reserve token in the other reserve token units when the liquidity is removed
     * @return protected amount of reserve tokens plus accumulated fee = sqrt(_removeRate / _addRate) * poolRate * _poolAmount
     */
    function protectedAmountPlusFee(
        IDSToken _poolToken,
        IERC20Token _reserveToken,
        uint256 _poolAmount,
        Fraction memory _addRate,
        Fraction memory _removeRate
    ) internal view returns (uint256) {
        Fraction memory poolRate = poolTokenRate(_poolToken, _reserveToken);
        uint256 n = Math.ceilSqrt(_addRate.d.mul(_removeRate.n)).mul(poolRate.n);
        uint256 d = Math.floorSqrt(_addRate.n.mul(_removeRate.d)).mul(poolRate.d);

        uint256 x = n * _poolAmount;
        if (x / n == _poolAmount) {
            return x / d;
        }

        (uint256 hi, uint256 lo) = n > _poolAmount ? (n, _poolAmount) : (_poolAmount, n);
        (uint256 p, uint256 q) = Math.reducedRatio(hi, d, MAX_UINT256 / lo);

        if (q != 0) {
            return p * lo / q;
        }
        if (p == 0) {
            return lo;
        }
        return MAX_UINT256;
    }

    /**
     * @dev returns the impermanent loss incurred due to the change in rates between the reserve tokens
     *
     * @param _prevRate    previous rate between the reserves
     * @param _newRate     new rate between the reserves
     * @return impermanent loss (as a ratio)
     */
    function impLoss(Fraction memory _prevRate, Fraction memory _newRate) internal pure returns (Fraction memory) {
        uint256 ratioN = _newRate.n.mul(_prevRate.d);
        uint256 ratioD = _newRate.d.mul(_prevRate.n);

        uint256 prod = ratioN * ratioD;
        uint256 root = prod / ratioN == ratioD ? Math.floorSqrt(prod) : Math.floorSqrt(ratioN) * Math.floorSqrt(ratioD);
        uint256 sum = ratioN.add(ratioD);

        // the arithmetic below is safe because `x + y >= sqrt(x * y) * 2`
        if (sum % 2 == 0) {
            sum /= 2;
            return Fraction({ n: sum - root, d: sum });
        }
        return Fraction({ n: sum - root * 2, d: sum });
    }

    /**
     * @dev returns the protection level based on the timestamp and protection delays
     *
     * @param _addTimestamp    time at which the liquidity was added
     * @param _removeTimestamp time at which the liquidity is removed
     * @return protection level (as a ratio)
     */
    function protectionLevel(uint256 _addTimestamp, uint256 _removeTimestamp) internal view returns (Fraction memory) {
        uint256 timeElapsed = _removeTimestamp.sub(_addTimestamp);
        if (timeElapsed < minProtectionDelay) {
            return Fraction({ n: 0, d: 1 });
        }

        if (timeElapsed >= maxProtectionDelay) {
            return Fraction({ n: 1, d: 1 });
        }

        return Fraction({ n: timeElapsed, d: maxProtectionDelay });
    }

    /**
     * @dev returns the compensation amount based on the impermanent loss and the protection level
     *
     * @param _amount  protected amount in units of the reserve token
     * @param _total   amount plus fee in units of the reserve token
     * @param _loss    protection level (as a ratio between 0 and 1)
     * @param _level   impermanent loss (as a ratio between 0 and 1)
     * @return compensation amount
     */
    function compensationAmount(
        uint256 _amount,
        uint256 _total,
        Fraction memory _loss,
        Fraction memory _level
    ) internal pure returns (uint256) {
        uint256 levelN = _level.n.mul(_amount);
        uint256 levelD = _level.d;
        uint256 maxVal = max(max(levelN, levelD), _total);
        (uint256 lossN, uint256 lossD) = Math.reducedRatio(_loss.n, _loss.d, MAX_UINT256 / maxVal);
        return _total.mul(lossD.sub(lossN)).div(lossD).add(lossN.mul(levelN).div(lossD.mul(levelD)));
    }

    function getNetworkCompensation(
        uint256 _targetAmount,
        uint256 _baseAmount,
        PackedRates memory _packedRates
    ) internal view returns (uint256) {
        if (_targetAmount <= _baseAmount) {
            return 0;
        }

        // calculate the delta in network tokens
        uint256 delta = (_targetAmount - _baseAmount).mul(_packedRates.removeAverageRateN).div(
            _packedRates.removeAverageRateD
        );

        // the delta might be very small due to precision loss
        // in which case no compensation will take place (gas optimization)
        if (delta >= _minNetworkCompensation()) {
            return delta;
        }

        return 0;
    }

    /**
     * @dev returns the larger of two values
     *
     * @param _val1 the first value
     * @param _val2 the second value
     */
    function max(uint256 _val1, uint256 _val2) internal pure returns (uint256) {
        return _val1 > _val2 ? _val1 : _val2;
    }

    /**
     * @dev transfers the ownership of a contract
     * can only be called by the contract owner
     *
     * @param _owned       the owned contract
     * @param _newOwner    the new owner of the contract
     */
    function transferOwnership(IOwned _owned, address _newOwner) internal ownerOnly {
        _owned.transferOwnership(_newOwner);
    }

    /**
     * @dev accepts the ownership of a contract
     * can only be called by the contract owner
     */
    function acceptOwnership(IOwned _owned) internal ownerOnly {
        _owned.acceptOwnership();
    }

    /**
     * @dev utility, checks whether allowance for the given spender exists and approves one if it doesn't.
     * note that we use the non standard erc-20 interface in which `approve` has no return value so that
     * this function will work for both standard and non standard tokens
     *
     * @param _token   token to check the allowance in
     * @param _spender approved address
     * @param _value   allowance amount
     */
    function ensureAllowance(
        IERC20Token _token,
        address _spender,
        uint256 _value
    ) private {
        uint256 allowance = _token.allowance(address(this), _spender);
        if (allowance < _value) {
            if (allowance > 0) safeApprove(_token, _spender, 0);
            safeApprove(_token, _spender, _value);
        }
    }

    // utility to get the reserve balances
    function converterReserveBalances(
        IConverter _converter,
        IERC20Token _reserveToken1,
        IERC20Token _reserveToken2
    ) private view returns (uint256, uint256) {
        return (_converter.getConnectorBalance(_reserveToken1), _converter.getConnectorBalance(_reserveToken2));
    }

    // utility to get the reserve weight (including from older converters that don't support the new converterReserveWeight function)
    function converterReserveWeight(IConverter _converter, IERC20Token _reserveToken) private view returns (uint32) {
        (, uint32 weight, , , ) = _converter.connectors(_reserveToken);
        return weight;
    }

    /**
     * @dev returns minimum network tokens compensation
     * utility to allow overrides for tests
     */
    function _minNetworkCompensation() internal view virtual returns (uint256) {
        return minNetworkCompensation;
    }

    /**
     * @dev returns the current time
     * utility to allow overrides for tests
     */
    function time() internal view virtual returns (uint256) {
        return block.timestamp;
    }
}<|MERGE_RESOLUTION|>--- conflicted
+++ resolved
@@ -1269,19 +1269,10 @@
         uint256 _averageRateD,
         uint32 _maxDeviation
     ) internal pure returns (bool) {
-<<<<<<< HEAD
-        uint256 minVal = _spotRateN.mul(_averageRateD).mul(PPM_RESOLUTION - _maxDeviation).mul(
-            PPM_RESOLUTION - _maxDeviation
-        );
-        uint256 midVal = _spotRateD.mul(_averageRateN).mul(PPM_RESOLUTION - _maxDeviation).mul(PPM_RESOLUTION);
-        uint256 maxVal = _spotRateN.mul(_averageRateD).mul(PPM_RESOLUTION).mul(PPM_RESOLUTION);
-        return minVal <= midVal && midVal <= maxVal;
-=======
         uint256 min = _spotRateN.mul(_averageRateD).mul(PPM_RESOLUTION - _maxDeviation).mul(PPM_RESOLUTION - _maxDeviation);
         uint256 mid = _spotRateD.mul(_averageRateN).mul(PPM_RESOLUTION - _maxDeviation).mul(PPM_RESOLUTION);
         uint256 max = _spotRateN.mul(_averageRateD).mul(PPM_RESOLUTION).mul(PPM_RESOLUTION);
         return min <= mid && mid <= max;
->>>>>>> f66ee398
     }
 
     /**
