# Functions:

- [`constructor()`](#BancorFormula-constructor--)

- [`calculatePurchaseReturn(uint256 _supply, uint256 _reserveBalance, uint32 _reserveRatio, uint256 _depositAmount)`](#BancorFormula-calculatePurchaseReturn-uint256-uint256-uint32-uint256-)

- [`calculateSaleReturn(uint256 _supply, uint256 _reserveBalance, uint32 _reserveRatio, uint256 _sellAmount)`](#BancorFormula-calculateSaleReturn-uint256-uint256-uint32-uint256-)
<<<<<<< HEAD
- [`calculateCrossReserveReturn(uint256 _fromReserveBalance, uint32 _fromReserveRatio, uint256 _toReserveBalance, uint32 _toReserveRatio, uint256 _amount)`](#BancorFormula-calculateCrossReserveReturn-uint256-uint32-uint256-uint32-uint256-)
- [`calculateFundReturn(uint256 _supply, uint256 _reserveBalance, uint32 _totalRatio, uint256 _amount)`](#BancorFormula-calculateFundReturn-uint256-uint256-uint32-uint256-)
- [`calculateLiquidateReturn(uint256 _supply, uint256 _reserveBalance, uint32 _totalRatio, uint256 _amount)`](#BancorFormula-calculateLiquidateReturn-uint256-uint256-uint32-uint256-)
- [`calculateCrossConnectorReturn(uint256 _fromConnectorBalance, uint32 _fromConnectorWeight, uint256 _toConnectorBalance, uint32 _toConnectorWeight, uint256 _amount)`](#BancorFormula-calculateCrossConnectorReturn-uint256-uint32-uint256-uint32-uint256-)
=======
>>>>>>> cb6a7c74

- [`calculateCrossReserveReturn(uint256 _fromReserveBalance, uint32 _fromReserveRatio, uint256 _toReserveBalance, uint32 _toReserveRatio, uint256 _amount)`](#BancorFormula-calculateCrossReserveReturn-uint256-uint32-uint256-uint32-uint256-)

- [`calculateCrossConnectorReturn(uint256 _fromConnectorBalance, uint32 _fromConnectorWeight, uint256 _toConnectorBalance, uint32 _toConnectorWeight, uint256 _amount)`](#BancorFormula-calculateCrossConnectorReturn-uint256-uint32-uint256-uint32-uint256-)

# Function `constructor()` {#BancorFormula-constructor--}

No description

# Function `calculatePurchaseReturn(uint256 _supply, uint256 _reserveBalance, uint32 _reserveRatio, uint256 _depositAmount) → uint256` {#BancorFormula-calculatePurchaseReturn-uint256-uint256-uint32-uint256-}

given a token supply, reserve balance, ratio and a deposit amount (in the reserve token),

calculates the return for a given conversion (in the main token)

Formula:

Return = _supply * ((1 + _depositAmount / _reserveBalance) ^ (_reserveRatio / 1000000) - 1)

## Parameters:

- `_supply`:              token total supply

- `_reserveBalance`:      total reserve balance

- `_reserveRatio`:        reserve ratio, represented in ppm, 1-1000000

- `_depositAmount`:       deposit amount, in reserve token

# Function `calculateSaleReturn(uint256 _supply, uint256 _reserveBalance, uint32 _reserveRatio, uint256 _sellAmount) → uint256` {#BancorFormula-calculateSaleReturn-uint256-uint256-uint32-uint256-}

given a token supply, reserve balance, ratio and a sell amount (in the main token),

calculates the return for a given conversion (in the reserve token)

Formula:

Return = _reserveBalance * (1 - (1 - _sellAmount / _supply) ^ (1 / (_reserveRatio / 1000000)))

## Parameters:

- `_supply`:              token total supply

- `_reserveBalance`:      total reserve

- `_reserveRatio`:        constant reserve Ratio, represented in ppm, 1-1000000

- `_sellAmount`:          sell amount, in the token itself

# Function `calculateCrossReserveReturn(uint256 _fromReserveBalance, uint32 _fromReserveRatio, uint256 _toReserveBalance, uint32 _toReserveRatio, uint256 _amount) → uint256` {#BancorFormula-calculateCrossReserveReturn-uint256-uint32-uint256-uint32-uint256-}

given two reserve balances/ratios and a sell amount (in the first reserve token),

calculates the return for a conversion from the first reserve token to the second reserve token (in the second reserve token)

note that prior to version 4, you should use 'calculateCrossConnectorReturn' instead

Formula:

Return = _toReserveBalance * (1 - (_fromReserveBalance / (_fromReserveBalance + _amount)) ^ (_fromReserveRatio / _toReserveRatio))

## Parameters:

- `_fromReserveBalance`:      input reserve balance

- `_fromReserveRatio`:        input reserve ratio, represented in ppm, 1-1000000

- `_toReserveBalance`:        output reserve balance

- `_toReserveRatio`:          output reserve ratio, represented in ppm, 1-1000000

- `_amount`:                  input reserve amount

# Function `calculateFundReturn(uint256 _supply, uint256 _reserveBalance, uint32 _totalRatio, uint256 _amount) → uint256` {#BancorFormula-calculateFundReturn-uint256-uint256-uint32-uint256-}
given a relay token supply, reserve balance, total ratio and an amount of relay tokens,
calculates the amount of reserve tokens required for purchasing the given amount of relay tokens

Formula:
Return = _reserveBalance * (((_supply + _amount) / _supply) ^ (MAX_RATIO / _totalRatio) - 1)


## Parameters:
- `_supply`:              relay token supply

- `_reserveBalance`:      reserve token balance

- `_totalRatio`:          total ratio, represented in ppm, 2-2000000

- `_amount`:              amount of relay tokens




# Function `calculateLiquidateReturn(uint256 _supply, uint256 _reserveBalance, uint32 _totalRatio, uint256 _amount) → uint256` {#BancorFormula-calculateLiquidateReturn-uint256-uint256-uint32-uint256-}
given a relay token supply, reserve balance, total ratio and an amount of relay tokens,
calculates the amount of reserve tokens received for selling the given amount of relay tokens

Formula:
Return = _reserveBalance * ((_supply / (_supply - _amount)) ^ (MAX_RATIO / _totalRatio) - 1)


## Parameters:
- `_supply`:              relay token supply

- `_reserveBalance`:      reserve token balance

- `_totalRatio`:          total ratio, represented in ppm, 2-2000000

- `_amount`:              amount of relay tokens




# Function `calculateCrossConnectorReturn(uint256 _fromConnectorBalance, uint32 _fromConnectorWeight, uint256 _toConnectorBalance, uint32 _toConnectorWeight, uint256 _amount) → uint256` {#BancorFormula-calculateCrossConnectorReturn-uint256-uint32-uint256-uint32-uint256-}

deprecated, backward compatibility<|MERGE_RESOLUTION|>--- conflicted
+++ resolved
@@ -5,15 +5,12 @@
 - [`calculatePurchaseReturn(uint256 _supply, uint256 _reserveBalance, uint32 _reserveRatio, uint256 _depositAmount)`](#BancorFormula-calculatePurchaseReturn-uint256-uint256-uint32-uint256-)
 
 - [`calculateSaleReturn(uint256 _supply, uint256 _reserveBalance, uint32 _reserveRatio, uint256 _sellAmount)`](#BancorFormula-calculateSaleReturn-uint256-uint256-uint32-uint256-)
-<<<<<<< HEAD
-- [`calculateCrossReserveReturn(uint256 _fromReserveBalance, uint32 _fromReserveRatio, uint256 _toReserveBalance, uint32 _toReserveRatio, uint256 _amount)`](#BancorFormula-calculateCrossReserveReturn-uint256-uint32-uint256-uint32-uint256-)
-- [`calculateFundReturn(uint256 _supply, uint256 _reserveBalance, uint32 _totalRatio, uint256 _amount)`](#BancorFormula-calculateFundReturn-uint256-uint256-uint32-uint256-)
-- [`calculateLiquidateReturn(uint256 _supply, uint256 _reserveBalance, uint32 _totalRatio, uint256 _amount)`](#BancorFormula-calculateLiquidateReturn-uint256-uint256-uint32-uint256-)
-- [`calculateCrossConnectorReturn(uint256 _fromConnectorBalance, uint32 _fromConnectorWeight, uint256 _toConnectorBalance, uint32 _toConnectorWeight, uint256 _amount)`](#BancorFormula-calculateCrossConnectorReturn-uint256-uint32-uint256-uint32-uint256-)
-=======
->>>>>>> cb6a7c74
 
 - [`calculateCrossReserveReturn(uint256 _fromReserveBalance, uint32 _fromReserveRatio, uint256 _toReserveBalance, uint32 _toReserveRatio, uint256 _amount)`](#BancorFormula-calculateCrossReserveReturn-uint256-uint32-uint256-uint32-uint256-)
+
+- [`calculateFundReturn(uint256 _supply, uint256 _reserveBalance, uint32 _totalRatio, uint256 _amount)`](#BancorFormula-calculateFundReturn-uint256-uint256-uint32-uint256-)
+
+- [`calculateLiquidateReturn(uint256 _supply, uint256 _reserveBalance, uint32 _totalRatio, uint256 _amount)`](#BancorFormula-calculateLiquidateReturn-uint256-uint256-uint32-uint256-)
 
 - [`calculateCrossConnectorReturn(uint256 _fromConnectorBalance, uint32 _fromConnectorWeight, uint256 _toConnectorBalance, uint32 _toConnectorWeight, uint256 _amount)`](#BancorFormula-calculateCrossConnectorReturn-uint256-uint32-uint256-uint32-uint256-)
 
@@ -86,14 +83,17 @@
 - `_amount`:                  input reserve amount
 
 # Function `calculateFundReturn(uint256 _supply, uint256 _reserveBalance, uint32 _totalRatio, uint256 _amount) → uint256` {#BancorFormula-calculateFundReturn-uint256-uint256-uint32-uint256-}
+
 given a relay token supply, reserve balance, total ratio and an amount of relay tokens,
+
 calculates the amount of reserve tokens required for purchasing the given amount of relay tokens
 
 Formula:
+
 Return = _reserveBalance * (((_supply + _amount) / _supply) ^ (MAX_RATIO / _totalRatio) - 1)
 
+## Parameters:
 
-## Parameters:
 - `_supply`:              relay token supply
 
 - `_reserveBalance`:      reserve token balance
@@ -102,18 +102,18 @@
 
 - `_amount`:              amount of relay tokens
 
+# Function `calculateLiquidateReturn(uint256 _supply, uint256 _reserveBalance, uint32 _totalRatio, uint256 _amount) → uint256` {#BancorFormula-calculateLiquidateReturn-uint256-uint256-uint32-uint256-}
 
+given a relay token supply, reserve balance, total ratio and an amount of relay tokens,
 
-
-# Function `calculateLiquidateReturn(uint256 _supply, uint256 _reserveBalance, uint32 _totalRatio, uint256 _amount) → uint256` {#BancorFormula-calculateLiquidateReturn-uint256-uint256-uint32-uint256-}
-given a relay token supply, reserve balance, total ratio and an amount of relay tokens,
 calculates the amount of reserve tokens received for selling the given amount of relay tokens
 
 Formula:
+
 Return = _reserveBalance * ((_supply / (_supply - _amount)) ^ (MAX_RATIO / _totalRatio) - 1)
 
+## Parameters:
 
-## Parameters:
 - `_supply`:              relay token supply
 
 - `_reserveBalance`:      reserve token balance
@@ -122,9 +122,6 @@
 
 - `_amount`:              amount of relay tokens
 
-
-
-
 # Function `calculateCrossConnectorReturn(uint256 _fromConnectorBalance, uint32 _fromConnectorWeight, uint256 _toConnectorBalance, uint32 _toConnectorWeight, uint256 _amount) → uint256` {#BancorFormula-calculateCrossConnectorReturn-uint256-uint32-uint256-uint32-uint256-}
 
 deprecated, backward compatibility