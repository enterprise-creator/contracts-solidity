/* global artifacts, contract, before, it, assert, web3 */
/* eslint-disable prefer-reflect */

const utils = require('./helpers/Utils');
const ContractRegistryClient = require('./helpers/ContractRegistryClient');

const Whitelist = artifacts.require('Whitelist');
const BancorNetwork = artifacts.require('BancorNetwork');
const BancorConverter = artifacts.require('BancorConverter');
const SmartToken = artifacts.require('SmartToken');
const BancorFormula = artifacts.require('BancorFormula');
const ContractRegistry = artifacts.require('ContractRegistry');
const ContractFeatures = artifacts.require('ContractFeatures');
const EtherToken = artifacts.require('EtherToken');
const TestNonStandardERC20Token = artifacts.require('TestNonStandardERC20Token');

let smartToken1;
let smartToken2;
let smartToken3;
let smartToken4;
let erc20Token;
let contractRegistry;
let converter1;
let converter2;
let converter3;
let converter4;
let bancorNetwork;
let smartToken1BuyPath;
let smartToken2BuyPath;
let smartToken3BuyPath;
let smartToken1SellPath;
let smartToken2SellPath;
let smartToken3SellPath;

/*
Token network structure:

         SmartToken2
         /         \
    SmartToken1   SmartToken3
          \          \
           \        SmartToken4
            \        /      \
            EtherToken     ERC20Token

*/

contract('BancorNetwork', accounts => {
    const trustedAddress = accounts[3];
    const untrustedAddress = accounts[1];

    before(async () => {
        contractRegistry = await ContractRegistry.new();

        let contractFeatures = await ContractFeatures.new();
        await contractRegistry.registerAddress(ContractRegistryClient.CONTRACT_FEATURES, contractFeatures.address);

        let bancorFormula = await BancorFormula.new();
        await contractRegistry.registerAddress(ContractRegistryClient.BANCOR_FORMULA, bancorFormula.address);

        bancorNetwork = await BancorNetwork.new(contractRegistry.address);
        await contractRegistry.registerAddress(ContractRegistryClient.BANCOR_NETWORK, bancorNetwork.address);

        smartToken1 = await SmartToken.new('Token1', 'TKN1', 2);
        await smartToken1.issue(accounts[0], 1000000);

        smartToken2 = await SmartToken.new('Token2', 'TKN2', 2);
        await smartToken2.issue(accounts[0], 2000000);

        smartToken3 = await SmartToken.new('Token3', 'TKN3', 2);
        await smartToken3.issue(accounts[0], 3000000);

        smartToken4 = await SmartToken.new('Token4', 'TKN4', 2);
        await smartToken4.issue(accounts[0], 2500000);

        await contractRegistry.registerAddress(ContractRegistryClient.BNT_TOKEN, smartToken1.address);

        erc20Token = await TestNonStandardERC20Token.new('ERC20Token', 'ERC5', 2, 1000000);

        converter1 = await BancorConverter.new(smartToken1.address, contractRegistry.address, 0, utils.zeroAddress, 0);
        await converter1.addETHReserve(250000);

        converter2 = await BancorConverter.new(smartToken2.address, contractRegistry.address, 0, smartToken1.address, 300000);
        await converter2.addReserve(smartToken3.address, 150000);

        converter3 = await BancorConverter.new(smartToken3.address, contractRegistry.address, 0, smartToken4.address, 350000);

        converter4 = await BancorConverter.new(smartToken4.address, contractRegistry.address, 0, erc20Token.address, 220000);
        await converter4.addETHReserve(150000);

        await web3.eth.sendTransaction({from: accounts[0], to: converter1.address, value: 50000});
        await smartToken1.transfer(converter2.address, 40000);
        await smartToken3.transfer(converter2.address, 25000);
        await smartToken4.transfer(converter3.address, 30000);
        await web3.eth.sendTransaction({from: accounts[0], to: converter4.address, value: 20000});
        await erc20Token.transfer(converter4.address, 35000);

        await smartToken1.transferOwnership(converter1.address);
        await converter1.acceptTokenOwnership();

        await smartToken2.transferOwnership(converter2.address);
        await converter2.acceptTokenOwnership();

        await smartToken3.transferOwnership(converter3.address);
        await converter3.acceptTokenOwnership();

        await smartToken4.transferOwnership(converter4.address);
        await converter4.acceptTokenOwnership();

        smartToken1BuyPath = [utils.zeroAddress, smartToken1.address, smartToken1.address];
        smartToken2BuyPath = [utils.zeroAddress, smartToken1.address, smartToken1.address, smartToken2.address, smartToken2.address];
        smartToken3BuyPath = [smartToken1.address, smartToken2.address, smartToken2.address, smartToken2.address, smartToken3.address];

        smartToken1SellPath = [smartToken1.address, smartToken1.address, utils.zeroAddress];
        smartToken2SellPath = [smartToken2.address, smartToken2.address, smartToken1.address, smartToken1.address, utils.zeroAddress];
        smartToken3SellPath = [smartToken3.address, smartToken2.address, smartToken2.address, smartToken2.address, smartToken1.address];
    });

    it('verifies that sending ether to the converter fails if it has no ETH reserve', async () => {
        await utils.catchRevert(converter2.send(100));
    });

    it('should be able to quickConvert from a non compliant erc-20 to another token', async () => {
        await erc20Token.approve(converter4.address, 1000);
        let path = [erc20Token.address, smartToken4.address, smartToken4.address];
        let prevBalance = await smartToken4.balanceOf.call(accounts[0]);
        await converter4.quickConvert(path, 1000, 1);
        let postBalance = await smartToken4.balanceOf.call(accounts[0]);

        assert.isAbove(postBalance.toNumber(), prevBalance.toNumber(), "new balance isn't higher than previous balance");
    });

    it('should be able to quickConvert from a smart token to a non compliant erc-20', async () => {
        let path = [smartToken4.address, smartToken4.address, erc20Token.address];
        let prevBalance = await erc20Token.balanceOf.call(accounts[0]);
        await converter4.quickConvert(path, 1000, 1);
        let postBalance = await erc20Token.balanceOf.call(accounts[0]);

        assert.isAbove(postBalance.toNumber(), prevBalance.toNumber(), "new balance isn't higher than previous balance");
    });

    it('verifies that quick buy with a single converter results in increased balance for the buyer', async () => {
        let prevBalance = await smartToken1.balanceOf.call(accounts[1]);

        let res = await converter1.quickConvert(smartToken1BuyPath, 100, 1, { from: accounts[1], value: 100 });
        let newBalance = await smartToken1.balanceOf.call(accounts[1]);

        assert.isAbove(newBalance.toNumber(), prevBalance.toNumber(), "new balance isn't higher than previous balance");
        // console.log(`gas used for converting eth -> 1: ${res.receipt.cumulativeGasUsed}`);
    });

    it('verifies that quick buy with multiple converters results in increased balance for the buyer', async () => {
        let prevBalance = await smartToken2.balanceOf.call(accounts[1]);

        let res = await converter2.quickConvert(smartToken2BuyPath, 100, 1, { from: accounts[1], value: 100 });
        let newBalance = await smartToken2.balanceOf.call(accounts[1]);

        assert.isAbove(newBalance.toNumber(), prevBalance.toNumber(), "new balance isn't higher than previous balance");
        // console.log(`gas used for converting eth -> 1 -> 2: ${res.receipt.cumulativeGasUsed}`);
    });

    it('verifies that quick buy with minimum return equal to the full expected return amount results in the exact increase in balance for the buyer', async () => {
        let prevBalance = await smartToken2.balanceOf.call(accounts[0]);
        
<<<<<<< HEAD
        let token1Return = (await converter1.getPurchaseReturn(utils.zeroAddress, 100000, 0))[0];
        let token2Return = (await converter2.getPurchaseReturn(smartToken1.address, token1Return, 0))[0];
=======
        let token2Return = (await bancorNetwork.getReturnByPath(smartToken2BuyPath, 100000))[0];
>>>>>>> 54e6edcb

        await converter2.quickConvert(smartToken2BuyPath, 100000, token2Return, { value: 100000 });
        let newBalance = await smartToken2.balanceOf.call(accounts[0]);

        assert.equal(token2Return.toNumber(), newBalance.toNumber() - prevBalance.toNumber(), "new balance isn't equal to the expected purchase return");
    });

    it('should throw when attempting to quick buy and the return amount is lower than the given minimum', async () => {
        await utils.catchRevert(converter2.quickConvert(smartToken2BuyPath, 100, 1000000, { from: accounts[1], value: 100 }));
    });

    it('should throw when attempting to quick buy and passing an amount higher than the ETH amount sent with the request', async () => {
        await utils.catchRevert(converter2.quickConvert(smartToken2BuyPath, 100001, 1, { from: accounts[1], value: 100000 }));
    });

    it('verifies the caller balances after selling directly for ether with a single converter', async () => {
        let prevETHBalance = web3.eth.getBalance(accounts[0]);
        let prevTokenBalance = await smartToken1.balanceOf.call(accounts[0]);

        let res = await converter1.quickConvert(smartToken1SellPath, 10000, 1);
        let newETHBalance = web3.eth.getBalance(accounts[0]);
        let newTokenBalance = await smartToken1.balanceOf.call(accounts[0]);

        let transaction = web3.eth.getTransaction(res.tx);
        let transactionCost = transaction.gasPrice.times(res.receipt.cumulativeGasUsed);
        assert(newETHBalance.greaterThan(prevETHBalance.minus(transactionCost)), "new ETH balance isn't higher than previous balance");
        assert(newTokenBalance.lessThan(prevTokenBalance), "new token balance isn't lower than previous balance");
    });

    it('verifies the caller balances after selling directly for ether with multiple converters', async () => {
        let prevETHBalance = web3.eth.getBalance(accounts[0]);
        let prevTokenBalance = await smartToken2.balanceOf.call(accounts[0]);

        let res = await converter2.quickConvert(smartToken2SellPath, 10000, 1);
        let newETHBalance = web3.eth.getBalance(accounts[0]);
        let newTokenBalance = await smartToken2.balanceOf.call(accounts[0]);

        let transaction = web3.eth.getTransaction(res.tx);
        let transactionCost = transaction.gasPrice.times(res.receipt.cumulativeGasUsed);
        assert(newETHBalance.greaterThan(prevETHBalance.minus(transactionCost)), "new ETH balance isn't higher than previous balance");
        assert(newTokenBalance.lessThan(prevTokenBalance), "new token balance isn't lower than previous balance");
    });

    it('should throw when attempting to sell directly for ether and the return amount is lower than the given minimum', async () => {
        await utils.catchRevert(converter2.quickConvert(smartToken2SellPath, 10000, 20000));
    });

    it('verifies the caller balances after converting from one token to another with multiple converters', async () => {

        let path = [smartToken1.address,
                    smartToken2.address, smartToken2.address,
                    smartToken2.address, smartToken3.address,
                    smartToken3.address, smartToken4.address];

        let prevToken1Balance = await smartToken1.balanceOf.call(accounts[0]);
        let prevToken4Balance = await smartToken4.balanceOf.call(accounts[0]);

        await converter1.quickConvert(path, 1000, 1);
        let newToken1Balance = await smartToken1.balanceOf.call(accounts[0]);
        let newToken4Balance = await smartToken4.balanceOf.call(accounts[0]);

        assert(newToken4Balance.greaterThan(prevToken4Balance), "bought token balance isn't higher than previous balance");
        assert(newToken1Balance.lessThan(prevToken1Balance), "sold token balance isn't lower than previous balance");
    });

    it('verifies valid ether token registration', async () => {
        let etherToken = await EtherToken.new('Token0', 'TKN0');
        await etherToken.deposit({ value: 10000000 });
        let bancorNetwork1 = await BancorNetwork.new(contractRegistry.address);
        await bancorNetwork1.registerEtherToken(etherToken.address, true);
        let validEtherToken = await bancorNetwork1.etherTokens.call(etherToken.address);
        assert.isTrue(validEtherToken, 'registered etherToken address verification');
    });

    it('should throw when attempting register ether token with invalid address', async () => {
        let bancorNetwork1 = await BancorNetwork.new(contractRegistry.address);
        await utils.catchRevert(bancorNetwork1.registerEtherToken(utils.zeroAddress, true));
    });

    it('should throw when non owner attempting register ether token', async () => {
        let etherToken = await EtherToken.new('Token0', 'TKN0');
        await etherToken.deposit({ value: 10000000 });
        let bancorNetwork1 = await BancorNetwork.new(contractRegistry.address);
        await utils.catchRevert(bancorNetwork1.registerEtherToken(etherToken.address, true, { from: accounts[1] }));
    });

    it('verifies valid ether token unregistration', async () => {
        let etherToken = await EtherToken.new('Token0', 'TKN0');
        await etherToken.deposit({ value: 10000000 });
        let bancorNetwork1 = await BancorNetwork.new(contractRegistry.address);
        await bancorNetwork1.registerEtherToken(etherToken.address, true);
        let validEtherToken = await bancorNetwork1.etherTokens.call(etherToken.address);
        assert.isTrue(validEtherToken, 'registered etherToken address verification');
        await bancorNetwork1.registerEtherToken(etherToken.address, false);
        let validEtherToken2 = await bancorNetwork1.etherTokens.call(etherToken.address);
        assert.isNotTrue(validEtherToken2, 'unregistered etherToken address verification');
    });

    it('should throw when non owner attempting to unregister ether token', async () => {
        let etherToken = await EtherToken.new('Token0', 'TKN0');
        await etherToken.deposit({ value: 10000000 });
        let bancorNetwork1 = await BancorNetwork.new(contractRegistry.address);
        await bancorNetwork1.registerEtherToken(etherToken.address, true);
        let validEtherToken = await bancorNetwork1.etherTokens.call(etherToken.address);
        assert.isTrue(validEtherToken, 'registered etherToken address verification');
        await utils.catchRevert(bancorNetwork1.registerEtherToken(etherToken.address, false, { from: accounts[1] }));
    });

    it('verifies that convertFor transfers the converted amount correctly', async () => {
        let balanceBeforeTransfer = await smartToken1.balanceOf.call(accounts[1]);
        await bancorNetwork.convertFor(smartToken1BuyPath, 10000, 1, accounts[1], { value: 10000 });
        let balanceAfterTransfer = await smartToken1.balanceOf.call(accounts[1]);
        assert.isAbove(balanceAfterTransfer.toNumber(), balanceBeforeTransfer.toNumber(), 'amount transfered');
    });

    it('verifies that convert transfers the converted amount correctly', async () => {
        let balanceBeforeTransfer = await smartToken1.balanceOf.call(accounts[1]);
        await bancorNetwork.convert(smartToken1BuyPath, 10000, 1, { from: accounts[1], value: 10000 });
        let balanceAfterTransfer = await smartToken1.balanceOf.call(accounts[1]);
        assert.isAbove(balanceAfterTransfer.toNumber(), balanceBeforeTransfer.toNumber(), 'amount transfered');
    });

    it('verifies claimAndConvertFor with a path that starts with a smart token and ends with another smart token', async () => {
        await smartToken4.approve(bancorNetwork.address, 10000);
        let path = [smartToken4.address, smartToken3.address, smartToken3.address, smartToken2.address, smartToken2.address];
        let balanceBeforeTransfer = await smartToken2.balanceOf.call(accounts[1]);
        await bancorNetwork.claimAndConvertFor(path, 10000, 1, accounts[1]);
        let balanceAfterTransfer = await smartToken2.balanceOf.call(accounts[1]);
        assert.isAbove(balanceAfterTransfer.toNumber(), balanceBeforeTransfer.toNumber(), 'amount transfered');
    });

    it('verifies that convertFor returns the valid converted amount', async () => {
        let amount = await bancorNetwork.convertFor.call(smartToken1BuyPath, 10000, 1, accounts[1], { value: 10000 });
        assert.isAbove(amount.toNumber(), 1, 'amount converted');
    });

    it('verifies that convert returns the valid converted amount', async () => {
        let amount = await bancorNetwork.convert.call(smartToken1BuyPath, 10000, 1, { from: accounts[1], value: 10000 });
        assert.isAbove(amount.toNumber(), 1, 'amount converted');
    });

    it('should throw when calling convertFor with ether token but without sending ether', async () => {
        await utils.catchRevert(bancorNetwork.convertFor(smartToken1BuyPath, 10000, 1, accounts[1]));
    });

    it('should throw when calling convertFor with ether amount different than the amount sent', async () => {
        await utils.catchRevert(bancorNetwork.convertFor.call(smartToken1BuyPath, 20000, 1, accounts[1], { value: 10000 }));
    });

    it('should throw when calling convertFor with invalid path', async () => {
        let invalidPath = [utils.zeroAddress, smartToken1.address];
        await utils.catchRevert(bancorNetwork.convertFor(invalidPath, 10000, 1, accounts[1], { value: 10000 }));
    });

    it('should throw when calling convertFor with invalid long path', async () => {
        let longBuyPath = [];
        for (let i = 0; i < 100; ++i)
            longBuyPath.push(utils.zeroAddress);

        await utils.catchRevert(bancorNetwork.convertFor(longBuyPath, 10000, 1, accounts[1], { value: 10000 }));
    });

    it('should throw when calling convert with ether token but without sending ether', async () => {
        await utils.catchRevert(bancorNetwork.convert(smartToken1BuyPath, 10000, 1, { from: accounts[1] }));
    });

    it('should throw when calling convert with ether amount different than the amount sent', async () => {
        await utils.catchRevert(bancorNetwork.convert.call(smartToken1BuyPath, 20000, 1, { from: accounts[1], value: 10000 }));
    });

    it('should throw when calling convert with invalid path', async () => {
        let invalidPath = [utils.zeroAddress, smartToken1.address];
        await utils.catchRevert(bancorNetwork.convert(invalidPath, 10000, 1, { from: accounts[1], value: 10000 }));
    });

    it('should throw when calling convert with invalid long path', async () => {
        let longBuyPath = [];
        for (let i = 0; i < 100; ++i)
            longBuyPath.push(utils.zeroAddress);

        await utils.catchRevert(bancorNetwork.convert(longBuyPath, 10000, 1, { from: accounts[1], value: 10000 }));
    });

    it('verifies that claimAndConvertFor transfers the converted amount correctly', async () => {
        await smartToken1.approve(bancorNetwork.address, 10000);
        let balanceBeforeTransfer = await smartToken3.balanceOf.call(accounts[1]);
        await bancorNetwork.claimAndConvertFor(smartToken3BuyPath, 10000, 1, accounts[1]);
        let balanceAfterTransfer = await smartToken3.balanceOf.call(accounts[1]);
        assert.isAbove(balanceAfterTransfer.toNumber(), balanceBeforeTransfer.toNumber(), 'amount transfered');
    });

    it('should throw when calling claimAndConvertFor without approval', async () => {
        await utils.catchRevert(bancorNetwork.claimAndConvertFor(smartToken3BuyPath, 10000, 1, accounts[1]));
    });

    it('verifies that claimAndConvert transfers the converted amount correctly', async () => {
        await smartToken1.approve(bancorNetwork.address, 10000);
        let balanceBeforeTransfer = await smartToken3.balanceOf.call(accounts[0]);
        await bancorNetwork.claimAndConvert(smartToken3BuyPath, 10000, 1);
        let balanceAfterTransfer = await smartToken3.balanceOf.call(accounts[0]);
        assert.isAbove(balanceAfterTransfer.toNumber(), balanceBeforeTransfer.toNumber(), 'amount transfered');
    });

    it('should throw when calling claimAndConvert without approval', async () => {
        await utils.catchRevert(bancorNetwork.claimAndConvert(smartToken3BuyPath, 10000, 1));
    });

    it('verifies that convertFor is allowed for a whitelisted account', async () => {
        let whitelist = await Whitelist.new();
        await whitelist.addAddress(accounts[1]);
        await converter1.setConversionWhitelist(whitelist.address);

        let balanceBeforeTransfer = await smartToken1.balanceOf.call(accounts[1]);
        await bancorNetwork.convertFor(smartToken1BuyPath, 10000, 1, accounts[1], { value: 10000 });
        let balanceAfterTransfer = await smartToken1.balanceOf.call(accounts[1]);
        assert.isAbove(balanceAfterTransfer.toNumber(), balanceBeforeTransfer.toNumber(), 'amount transfered');

        await converter1.setConversionWhitelist(utils.zeroAddress);
    });

    it('should throw when calling convertFor with a non whitelisted account', async () => {
        let whitelist = await Whitelist.new();
        await converter1.setConversionWhitelist(whitelist.address);

        await utils.catchRevert(bancorNetwork.convertFor(smartToken1BuyPath, 10000, 1, accounts[1], { value: 10000 }));
        await converter1.setConversionWhitelist(utils.zeroAddress);
    });

    it('verifies that getReturnByPath returns the correct amount for buying the smart token', async () => {
        let returnByPath = (await bancorNetwork.getReturnByPath.call(smartToken1BuyPath, 10000))[0];
        let balanceBeforeTransfer = await smartToken1.balanceOf.call(accounts[1]);
        await bancorNetwork.convertFor(smartToken1BuyPath, 10000, 1, accounts[1], { value: 10000 });
        let balanceAfterTransfer = await smartToken1.balanceOf.call(accounts[1]);
        assert.equal(returnByPath, balanceAfterTransfer - balanceBeforeTransfer);
    });

    it('verifies that getReturnByPath returns the correct amount for buying the smart token through multiple converters', async () => {
        let returnByPath = (await bancorNetwork.getReturnByPath.call(smartToken2BuyPath, 10000))[0];
        let balanceBeforeTransfer = await smartToken2.balanceOf.call(accounts[1]);
        await bancorNetwork.convertFor(smartToken2BuyPath, 10000, 1, accounts[1], { value: 10000 });
        let balanceAfterTransfer = await smartToken2.balanceOf.call(accounts[1]);
        assert.equal(returnByPath, balanceAfterTransfer - balanceBeforeTransfer);
    });

    it('verifies that convert is allowed for a whitelisted account', async () => {
        let whitelist = await Whitelist.new();
        await whitelist.addAddress(accounts[1]);
        await converter1.setConversionWhitelist(whitelist.address);

        let balanceBeforeTransfer = await smartToken1.balanceOf.call(accounts[1]);
        await bancorNetwork.convert(smartToken1BuyPath, 10000, 1, { from: accounts[1], value: 10000 });
        let balanceAfterTransfer = await smartToken1.balanceOf.call(accounts[1]);
        assert.isAbove(balanceAfterTransfer.toNumber(), balanceBeforeTransfer.toNumber(), 'amount transfered');

        await converter1.setConversionWhitelist(utils.zeroAddress);
    });

    it('should throw when calling convert with a non whitelisted account', async () => {
        let whitelist = await Whitelist.new();
        await converter1.setConversionWhitelist(whitelist.address);

        await utils.catchRevert(bancorNetwork.convert(smartToken1BuyPath, 10000, 1, { from: accounts[1], value: 10000 }));
        await converter1.setConversionWhitelist(utils.zeroAddress);
    });

    it('verifies that getReturnByPath returns the correct amount for buying the smart token', async () => {
        let returnByPath = (await bancorNetwork.getReturnByPath.call(smartToken1BuyPath, 10000))[0];
        let balanceBeforeTransfer = await smartToken1.balanceOf.call(accounts[1]);
        await bancorNetwork.convert(smartToken1BuyPath, 10000, 1, { from: accounts[1], value: 10000 });
        let balanceAfterTransfer = await smartToken1.balanceOf.call(accounts[1]);
        assert.equal(returnByPath, balanceAfterTransfer - balanceBeforeTransfer);
    });

    it('verifies that getReturnByPath returns the correct amount for buying the smart token through multiple converters', async () => {
        let returnByPath = (await bancorNetwork.getReturnByPath.call(smartToken2BuyPath, 10000))[0];
        let balanceBeforeTransfer = await smartToken2.balanceOf.call(accounts[1]);
        await bancorNetwork.convert(smartToken2BuyPath, 10000, 1, { from: accounts[1], value: 10000 });
        let balanceAfterTransfer = await smartToken2.balanceOf.call(accounts[1]);
        assert.equal(returnByPath, balanceAfterTransfer - balanceBeforeTransfer);
    });

    it('verifies that getReturnByPath returns the correct amount for cross reserve conversion', async () => {
        await converter2.quickConvert([utils.zeroAddress, smartToken1.address, smartToken1.address], 1000, 1, { from: accounts[1], value: 1000 });
        await smartToken1.approve(converter2.address, 100, { from: accounts[1] });
        let path = [smartToken1.address, smartToken2.address, smartToken3.address];
        let returnByPath = (await bancorNetwork.getReturnByPath.call(path, 100))[0];
        let balanceBeforeTransfer = await smartToken3.balanceOf.call(accounts[1]);
        await converter2.quickConvert(path, 100, 1, { from: accounts[1] });
        let balanceAfterTransfer = await smartToken3.balanceOf.call(accounts[1]);
        assert.equal(returnByPath, balanceAfterTransfer - balanceBeforeTransfer);
    });

    it('verifies that getReturnByPath returns the correct amount for selling the smart token', async () => {
        await converter1.quickConvert(smartToken1BuyPath, 100, 1, { from: accounts[1], value: 100 });
        let returnByPath = (await bancorNetwork.getReturnByPath.call(smartToken1SellPath, 100))[0];
        let balanceBeforeTransfer = web3.eth.getBalance(accounts[1]);
        let res = await converter1.quickConvert(smartToken1SellPath, 100, 1, { from: accounts[1] });
        let transaction = web3.eth.getTransaction(res.tx);
        let transactionCost = transaction.gasPrice.times(res.receipt.cumulativeGasUsed);
        let balanceAfterTransfer = web3.eth.getBalance(accounts[1]);
        assert.equal(returnByPath.toNumber(), balanceAfterTransfer.minus(balanceBeforeTransfer).plus(transactionCost).toNumber());
    });

    it('verifies that getReturnByPath returns the correct amount for selling the smart token through multiple converters', async () => {
        await converter2.quickConvert(smartToken2BuyPath, 100, 1, { from: accounts[1], value: 100 });
        let returnByPath = (await bancorNetwork.getReturnByPath.call(smartToken2SellPath, 100))[0];
        let balanceBeforeTransfer = web3.eth.getBalance(accounts[1]);
        let res = await converter2.quickConvert(smartToken2SellPath, 100, 1, { from: accounts[1] });
        let transaction = web3.eth.getTransaction(res.tx);
        let transactionCost = transaction.gasPrice.times(res.receipt.cumulativeGasUsed);
        let balanceAfterTransfer = web3.eth.getBalance(accounts[1]);
        assert.equal(returnByPath.toNumber(), balanceAfterTransfer.minus(balanceBeforeTransfer).plus(transactionCost).toNumber());
        // console.log(`gas used for converting 2 -> 1 -> eth: ${res.receipt.cumulativeGasUsed}`);
    });

    it('verifies that getReturnByPath returns the correct amount for selling the smart token with a long conversion path', async () => {
        await converter4.quickConvert([utils.zeroAddress, smartToken1.address, smartToken1.address, smartToken2.address, smartToken3.address], 1000, 1, { from: accounts[1], value: 1000 });
        let path = [smartToken3.address, smartToken2.address, smartToken2.address, smartToken2.address, smartToken1.address, smartToken1.address, utils.zeroAddress];
        let returnByPath = (await bancorNetwork.getReturnByPath.call(path, 100))[0];
        let balanceBeforeTransfer = web3.eth.getBalance(accounts[1]);
        let res = await converter3.quickConvert(path, 100, 1, { from: accounts[1] });
        let transaction = web3.eth.getTransaction(res.tx);
        let transactionCost = transaction.gasPrice.times(res.receipt.cumulativeGasUsed);
        let balanceAfterTransfer = web3.eth.getBalance(accounts[1]);
        assert.equal(returnByPath.toNumber(), balanceAfterTransfer.minus(balanceBeforeTransfer).plus(transactionCost).toNumber());
        // console.log(`gas used for converting 3 -> 2 -> 1 -> eth: ${res.receipt.cumulativeGasUsed}`);
    });

    it('verifies that getReturnByPath returns the same amount as getReturn when converting a reserve to the smart token', async () => {
        let getReturn = (await converter2.getReturn.call(smartToken1.address, smartToken2.address, 100))[0];
        let returnByPath = (await bancorNetwork.getReturnByPath.call([smartToken1.address, smartToken2.address, smartToken2.address], 100))[0];
        assert.equal(getReturn.toNumber(), returnByPath.toNumber());
    });

    it('verifies that getReturnByPath returns the same amount as getReturn when converting from a token to a reserve', async () => {
        let getReturn = (await converter2.getReturn.call(smartToken2.address, smartToken1.address, 100))[0];
        let returnByPath = (await bancorNetwork.getReturnByPath.call([smartToken2.address, smartToken2.address, smartToken1.address], 100))[0];
        assert.equal(getReturn.toNumber(), returnByPath.toNumber());
    });

    it('should throw when attempting to call getReturnByPath on a path with fewer than 3 elements', async () => {
        let invalidPath = [utils.zeroAddress, smartToken1.address];
        await utils.catchRevert(bancorNetwork.getReturnByPath.call(invalidPath, 1000));
    });

    it('should throw when attempting to call getReturnByPath on a path with an odd number of elements', async () => {
        let invalidPath = [utils.zeroAddress, smartToken1.address, smartToken2.address, smartToken3.address];
        await utils.catchRevert(bancorNetwork.getReturnByPath.call(invalidPath, 1000));
    });

    it('should throw when attempting to get the return by path with invalid long path', async () => {
        let longBuyPath = [];
        for (let i = 0; i < 103; ++i)
            longBuyPath.push(utils.zeroAddress);

        await utils.catchRevert(bancorNetwork.getReturnByPath.call(longBuyPath, 1000));
    });

    it('verifies quickConvertPrioritized', async () => {
        let prevBalance = await smartToken1.balanceOf.call(accounts[1]);

        await converter1.quickConvertPrioritized(smartToken1BuyPath, 100, 1, 0, 0, utils.zeroBytes32, utils.zeroBytes32, { from: accounts[1], value: 100 });
        let newBalance = await smartToken1.balanceOf.call(accounts[1]);
        assert.isAbove(newBalance.toNumber(), prevBalance.toNumber(), "new balance isn't higher than previous balance");
    });

    it('should throw when calling quickConvertPrioritized with wrong path', async () => {
        let wrongPath = [utils.zeroAddress, smartToken1.address, smartToken1.address, smartToken1.address, smartToken1.address];

        await utils.catchRevert(converter1.quickConvertPrioritized(wrongPath, 100, 1, 0, 0, utils.zeroBytes32, utils.zeroBytes32, { from: accounts[1], value: 100 }));
    });

    it('should throw when calling quickConvertPrioritized with wrong amount', async () => {
        await utils.catchRevert(converter1.quickConvertPrioritized(smartToken1BuyPath, 200, 1, 0, 0, utils.zeroBytes32, utils.zeroBytes32, { from: accounts[1], value: 100 }));
    });

    it('verifies convertForPrioritized2', async () => {
        let prevBalance = await smartToken1.balanceOf.call(accounts[1]);

        await bancorNetwork.convertForPrioritized2(smartToken1BuyPath, 100, 1, accounts[1], 0, 0, utils.zeroBytes32, utils.zeroBytes32, { from: accounts[1], value: 100 });
        let newBalance = await smartToken1.balanceOf.call(accounts[1]);
        assert.isAbove(newBalance.toNumber(), prevBalance.toNumber(), "new balance isn't higher than previous balance");
    });

    it('should throw when calling convertForPrioritized2 with wrong path', async () => {
        let wrongPath = [utils.zeroAddress, smartToken1.address, smartToken1.address, smartToken1.address, smartToken1.address];

        await utils.catchRevert(bancorNetwork.convertForPrioritized2(wrongPath, 100, 1, accounts[1], 0, 0, utils.zeroBytes32, utils.zeroBytes32, { from: accounts[1], value: 100 }));
    });

    it('should throw when calling convertForPrioritized2 with wrong amount', async () => {
        await utils.catchRevert(bancorNetwork.convertForPrioritized2(smartToken1BuyPath, 200, 1, accounts[1], 0, 0, utils.zeroBytes32, utils.zeroBytes32, { from: accounts[1], value: 100 }));
    });

    it('verifies convertForPrioritized3', async () => {
        let prevBalance = await smartToken1.balanceOf.call(accounts[1]);

        await bancorNetwork.convertForPrioritized3(smartToken1BuyPath, 100, 1, accounts[1], 0, 0, 0, utils.zeroBytes32, utils.zeroBytes32, { from: accounts[1], value: 100 });
        let newBalance = await smartToken1.balanceOf.call(accounts[1]);
        assert.isAbove(newBalance.toNumber(), prevBalance.toNumber(), "new balance isn't higher than previous balance");
    });

    it('should throw when calling convertForPrioritized3 with wrong path', async () => {
        let wrongPath = [utils.zeroAddress, smartToken1.address, smartToken1.address, smartToken1.address, smartToken1.address];

        await utils.catchRevert(bancorNetwork.convertForPrioritized3(wrongPath, 100, 1, accounts[1], 100, 0, 0, utils.zeroBytes32, utils.zeroBytes32, { from: accounts[1], value: 100 }));
    });

    it('should throw when calling convertForPrioritized3 with wrong amount', async () => {
        await utils.catchRevert(bancorNetwork.convertForPrioritized3(smartToken1BuyPath, 200, 1, accounts[1], 200, 0, 0, utils.zeroBytes32, utils.zeroBytes32, { from: accounts[1], value: 100 }));
    });

    it('verifies that convertFor2 transfers the converted amount correctly', async () => {
        let balanceBeforeTransfer = await smartToken1.balanceOf.call(accounts[1]);
        await bancorNetwork.convertFor2(smartToken1BuyPath, 10000, 1, accounts[1], utils.zeroAddress, 0, { value: 10000 });
        let balanceAfterTransfer = await smartToken1.balanceOf.call(accounts[1]);
        assert.isAbove(balanceAfterTransfer.toNumber(), balanceBeforeTransfer.toNumber(), 'amount transfered');
    });

    it('verifies that convert2 transfers the converted amount correctly', async () => {
        let balanceBeforeTransfer = await smartToken1.balanceOf.call(accounts[1]);
        await bancorNetwork.convert2(smartToken1BuyPath, 10000, 1, utils.zeroAddress, 0, { from: accounts[1], value: 10000 });
        let balanceAfterTransfer = await smartToken1.balanceOf.call(accounts[1]);
        assert.isAbove(balanceAfterTransfer.toNumber(), balanceBeforeTransfer.toNumber(), 'amount transfered');
    });

    it('verifies claimAndConvertFor2 with a path that starts with a smart token and ends with another smart token', async () => {
        await smartToken4.approve(bancorNetwork.address, 10000);
        let path = [smartToken4.address, smartToken3.address, smartToken3.address, smartToken2.address, smartToken2.address];
        let balanceBeforeTransfer = await smartToken2.balanceOf.call(accounts[1]);
        await bancorNetwork.claimAndConvertFor2(path, 10000, 1, accounts[1], utils.zeroAddress, 0);
        let balanceAfterTransfer = await smartToken2.balanceOf.call(accounts[1]);
        assert.isAbove(balanceAfterTransfer.toNumber(), balanceBeforeTransfer.toNumber(), 'amount transfered');
    });

    it('verifies that convertFor2 returns the valid converted amount', async () => {
        let amount = await bancorNetwork.convertFor2.call(smartToken1BuyPath, 10000, 1, accounts[1], utils.zeroAddress, 0, { value: 10000 });
        assert.isAbove(amount.toNumber(), 1, 'amount converted');
    });

    it('verifies that convert2 returns the valid converted amount', async () => {
        let amount = await bancorNetwork.convert2.call(smartToken1BuyPath, 10000, 1, utils.zeroAddress, 0, { from: accounts[1], value: 10000 });
        assert.isAbove(amount.toNumber(), 1, 'amount converted');
    });

    it('should throw when calling convertFor2 with ether token but without sending ether', async () => {
        await utils.catchRevert(bancorNetwork.convertFor2(smartToken1BuyPath, 10000, 1, accounts[1], utils.zeroAddress, 0));
    });

    it('should throw when calling convertFor2 with ether amount different than the amount sent', async () => {
        await utils.catchRevert(bancorNetwork.convertFor2.call(smartToken1BuyPath, 20000, 1, accounts[1], utils.zeroAddress, 0, { value: 10000 }));
    });

    it('should throw when calling convertFor2 with invalid path', async () => {
        let invalidPath = [utils.zeroAddress, smartToken1.address];
        await utils.catchRevert(bancorNetwork.convertFor2(invalidPath, 10000, 1, accounts[1], utils.zeroAddress, 0, { value: 10000 }));
    });

    it('should throw when calling convertFor2 with invalid long path', async () => {
        let longBuyPath = [];
        for (let i = 0; i < 100; ++i)
            longBuyPath.push(utils.zeroAddress);

        await utils.catchRevert(bancorNetwork.convertFor2(longBuyPath, 10000, 1, accounts[1], utils.zeroAddress, 0, { value: 10000 }));
    });

    it('should throw when calling convert2 with ether token but without sending ether', async () => {
        await utils.catchRevert(bancorNetwork.convert2(smartToken1BuyPath, 10000, 1, utils.zeroAddress, 0, { from: accounts[1] }));
    });

    it('should throw when calling convert2 with ether amount different than the amount sent', async () => {
        await utils.catchRevert(bancorNetwork.convert2.call(smartToken1BuyPath, 20000, 1, utils.zeroAddress, 0, { from: accounts[1], value: 10000 }));
    });

    it('should throw when calling convert2 with invalid path', async () => {
        let invalidPath = [utils.zeroAddress, smartToken1.address];
        await utils.catchRevert(bancorNetwork.convert2(invalidPath, 10000, 1, utils.zeroAddress, 0, { from: accounts[1], value: 10000 }));
    });

    it('should throw when calling convert2 with invalid long path', async () => {
        let longBuyPath = [];
        for (let i = 0; i < 100; ++i)
            longBuyPath.push(utils.zeroAddress);

        await utils.catchRevert(bancorNetwork.convert2(longBuyPath, 10000, 1, utils.zeroAddress, 0, { from: accounts[1], value: 10000 }));
    });

    it('verifies that claimAndConvertFor2 transfers the converted amount correctly', async () => {
        await smartToken1.approve(bancorNetwork.address, 10000);
        let balanceBeforeTransfer = await smartToken3.balanceOf.call(accounts[1]);
        await bancorNetwork.claimAndConvertFor2(smartToken3BuyPath, 10000, 1, accounts[1], utils.zeroAddress, 0);
        let balanceAfterTransfer = await smartToken3.balanceOf.call(accounts[1]);
        assert.isAbove(balanceAfterTransfer.toNumber(), balanceBeforeTransfer.toNumber(), 'amount transfered');
    });

    it('should throw when calling claimAndConvertFor2 without approval', async () => {
        await utils.catchRevert(bancorNetwork.claimAndConvertFor2(smartToken3BuyPath, 10000, 1, accounts[1], utils.zeroAddress, 0));
    });

    it('verifies that claimAndConvert2 transfers the converted amount correctly', async () => {
        await smartToken1.approve(bancorNetwork.address, 10000);
        let balanceBeforeTransfer = await smartToken3.balanceOf.call(accounts[0]);
        await bancorNetwork.claimAndConvert2(smartToken3BuyPath, 10000, 1, utils.zeroAddress, 0);
        let balanceAfterTransfer = await smartToken3.balanceOf.call(accounts[0]);
        assert.isAbove(balanceAfterTransfer.toNumber(), balanceBeforeTransfer.toNumber(), 'amount transfered');
    });

    it('should throw when calling claimAndConvert2 without approval', async () => {
        await utils.catchRevert(bancorNetwork.claimAndConvert2(smartToken3BuyPath, 10000, 1, utils.zeroAddress, 0));
    });

    it('verifies that convertFor2 is allowed for a whitelisted account', async () => {
        let whitelist = await Whitelist.new();
        await whitelist.addAddress(accounts[1]);
        await converter1.setConversionWhitelist(whitelist.address);

        let balanceBeforeTransfer = await smartToken1.balanceOf.call(accounts[1]);
        await bancorNetwork.convertFor2(smartToken1BuyPath, 10000, 1, accounts[1], utils.zeroAddress, 0, { value: 10000 });
        let balanceAfterTransfer = await smartToken1.balanceOf.call(accounts[1]);
        assert.isAbove(balanceAfterTransfer.toNumber(), balanceBeforeTransfer.toNumber(), 'amount transfered');

        await converter1.setConversionWhitelist(utils.zeroAddress);
    });

    it('should throw when calling convertFor2 with a non whitelisted account', async () => {
        let whitelist = await Whitelist.new();
        await converter1.setConversionWhitelist(whitelist.address);

        await utils.catchRevert(bancorNetwork.convertFor2(smartToken1BuyPath, 10000, 1, accounts[1], utils.zeroAddress, 0, { value: 10000 }));
        await converter1.setConversionWhitelist(utils.zeroAddress);
    });

    it('verifies that getReturnByPath returns the correct amount for buying the smart token', async () => {
        let returnByPath = (await bancorNetwork.getReturnByPath.call(smartToken1BuyPath, 10000))[0];
        let balanceBeforeTransfer = await smartToken1.balanceOf.call(accounts[1]);
        await bancorNetwork.convertFor2(smartToken1BuyPath, 10000, 1, accounts[1], utils.zeroAddress, 0, { value: 10000 });
        let balanceAfterTransfer = await smartToken1.balanceOf.call(accounts[1]);
        assert.equal(returnByPath, balanceAfterTransfer - balanceBeforeTransfer);
    });

    it('verifies that getReturnByPath returns the correct amount for buying the smart token through multiple converters', async () => {
        let returnByPath = (await bancorNetwork.getReturnByPath.call(smartToken2BuyPath, 10000))[0];
        let balanceBeforeTransfer = await smartToken2.balanceOf.call(accounts[1]);
        await bancorNetwork.convertFor2(smartToken2BuyPath, 10000, 1, accounts[1], utils.zeroAddress, 0, { value: 10000 });
        let balanceAfterTransfer = await smartToken2.balanceOf.call(accounts[1]);
        assert.equal(returnByPath, balanceAfterTransfer - balanceBeforeTransfer);
    });

    it('verifies that convert2 is allowed for a whitelisted account', async () => {
        let whitelist = await Whitelist.new();
        await whitelist.addAddress(accounts[1]);
        await converter1.setConversionWhitelist(whitelist.address);

        let balanceBeforeTransfer = await smartToken1.balanceOf.call(accounts[1]);
        await bancorNetwork.convert2(smartToken1BuyPath, 10000, 1, utils.zeroAddress, 0, { from: accounts[1], value: 10000 });
        let balanceAfterTransfer = await smartToken1.balanceOf.call(accounts[1]);
        assert.isAbove(balanceAfterTransfer.toNumber(), balanceBeforeTransfer.toNumber(), 'amount transfered');

        await converter1.setConversionWhitelist(utils.zeroAddress);
    });

    it('should throw when calling convert2 with a non whitelisted account', async () => {
        let whitelist = await Whitelist.new();
        await converter1.setConversionWhitelist(whitelist.address);

        await utils.catchRevert(bancorNetwork.convert2(smartToken1BuyPath, 10000, 1, utils.zeroAddress, 0, { from: accounts[1], value: 10000 }));
        await converter1.setConversionWhitelist(utils.zeroAddress);
    });

    it('verifies that getReturnByPath returns the correct amount for buying the smart token', async () => {
        let returnByPath = (await bancorNetwork.getReturnByPath.call(smartToken1BuyPath, 10000))[0];
        let balanceBeforeTransfer = await smartToken1.balanceOf.call(accounts[1]);
        await bancorNetwork.convert2(smartToken1BuyPath, 10000, 1, utils.zeroAddress, 0, { from: accounts[1], value: 10000 });
        let balanceAfterTransfer = await smartToken1.balanceOf.call(accounts[1]);
        assert.equal(returnByPath, balanceAfterTransfer - balanceBeforeTransfer);
    });

    it('verifies that getReturnByPath returns the correct amount for buying the smart token through multiple converters', async () => {
        let returnByPath = (await bancorNetwork.getReturnByPath.call(smartToken2BuyPath, 10000))[0];
        let balanceBeforeTransfer = await smartToken2.balanceOf.call(accounts[1]);
        await bancorNetwork.convert2(smartToken2BuyPath, 10000, 1, utils.zeroAddress, 0, { from: accounts[1], value: 10000 });
        let balanceAfterTransfer = await smartToken2.balanceOf.call(accounts[1]);
        assert.equal(returnByPath, balanceAfterTransfer - balanceBeforeTransfer);
    });

    it('should be able to quickConvert2 from a non compliant erc-20 to another token', async () => {
        await erc20Token.approve(converter4.address, 1000);
        let path = [erc20Token.address, smartToken4.address, smartToken4.address];
        let prevBalance = await smartToken4.balanceOf.call(accounts[0]);
        await converter4.quickConvert2(path, 1000, 1, utils.zeroAddress, 0);
        let postBalance = await smartToken4.balanceOf.call(accounts[0]);

        assert.isAbove(postBalance.toNumber(), prevBalance.toNumber(), "new balance isn't higher than previous balance");
    });

    it('should be able to quickConvert2 from a smart token to a non compliant erc-20', async () => {
        let path = [smartToken4.address, smartToken4.address, erc20Token.address];
        let prevBalance = await erc20Token.balanceOf.call(accounts[0]);
        await converter4.quickConvert2(path, 1000, 1, utils.zeroAddress, 0);
        let postBalance = await erc20Token.balanceOf.call(accounts[0]);

        assert.isAbove(postBalance.toNumber(), prevBalance.toNumber(), "new balance isn't higher than previous balance");
    });

    it('verifies that quick buy with a single converter results in increased balance for the buyer', async () => {
        let prevBalance = await smartToken1.balanceOf.call(accounts[1]);

        let res = await converter1.quickConvert2(smartToken1BuyPath, 100, 1, utils.zeroAddress, 0, { from: accounts[1], value: 100 });
        let newBalance = await smartToken1.balanceOf.call(accounts[1]);

        assert.isAbove(newBalance.toNumber(), prevBalance.toNumber(), "new balance isn't higher than previous balance");
        // console.log(`gas used for converting eth -> 1: ${res.receipt.cumulativeGasUsed}`);
    });

    it('verifies that quick buy with multiple converters results in increased balance for the buyer', async () => {
        let prevBalance = await smartToken2.balanceOf.call(accounts[1]);

        let res = await converter2.quickConvert2(smartToken2BuyPath, 100, 1, utils.zeroAddress, 0, { from: accounts[1], value: 100 });
        let newBalance = await smartToken2.balanceOf.call(accounts[1]);

        assert.isAbove(newBalance.toNumber(), prevBalance.toNumber(), "new balance isn't higher than previous balance");
        // console.log(`gas used for converting eth -> 1 -> 2: ${res.receipt.cumulativeGasUsed}`);
    });

    it('verifies that quick buy with minimum return equal to the full expected return amount results in the exact increase in balance for the buyer', async () => {
        let prevBalance = await smartToken2.balanceOf.call(accounts[0]);
        
<<<<<<< HEAD
        let token1Return = (await converter1.getPurchaseReturn(utils.zeroAddress, 100000, 0))[0];
        let token2Return = (await converter2.getPurchaseReturn(smartToken1.address, token1Return, 0))[0];
=======
        let token2Return = (await bancorNetwork.getReturnByPath(smartToken2BuyPath, 100000))[0];
>>>>>>> 54e6edcb

        await converter2.quickConvert2(smartToken2BuyPath, 100000, token2Return, utils.zeroAddress, 0, { value: 100000 });
        let newBalance = await smartToken2.balanceOf.call(accounts[0]);

        assert.equal(token2Return.toNumber(), newBalance.toNumber() - prevBalance.toNumber(), "new balance isn't equal to the expected purchase return");
    });

    it('should throw when attempting to quick buy and the return amount is lower than the given minimum', async () => {
        await utils.catchRevert(converter2.quickConvert2(smartToken2BuyPath, 100, 1000000, utils.zeroAddress, 0, { from: accounts[1], value: 100 }));
    });

    it('should throw when attempting to quick buy and passing an amount higher than the ETH amount sent with the request', async () => {
        await utils.catchRevert(converter2.quickConvert2(smartToken2BuyPath, 100001, 1, utils.zeroAddress, 0, { from: accounts[1], value: 100000 }));
    });

    it('verifies the caller balances after selling directly for ether with a single converter', async () => {
        let prevETHBalance = web3.eth.getBalance(accounts[0]);
        let prevTokenBalance = await smartToken1.balanceOf.call(accounts[0]);

        let res = await converter1.quickConvert2(smartToken1SellPath, 10000, 1, utils.zeroAddress, 0);
        let newETHBalance = web3.eth.getBalance(accounts[0]);
        let newTokenBalance = await smartToken1.balanceOf.call(accounts[0]);

        let transaction = web3.eth.getTransaction(res.tx);
        let transactionCost = transaction.gasPrice.times(res.receipt.cumulativeGasUsed);
        assert(newETHBalance.greaterThan(prevETHBalance.minus(transactionCost)), "new ETH balance isn't higher than previous balance");
        assert(newTokenBalance.lessThan(prevTokenBalance), "new token balance isn't lower than previous balance");
    });

    it('verifies the caller balances after selling directly for ether with multiple converters', async () => {
        let prevETHBalance = web3.eth.getBalance(accounts[0]);
        let prevTokenBalance = await smartToken2.balanceOf.call(accounts[0]);

        let res = await converter2.quickConvert2(smartToken2SellPath, 10000, 1, utils.zeroAddress, 0);
        let newETHBalance = web3.eth.getBalance(accounts[0]);
        let newTokenBalance = await smartToken2.balanceOf.call(accounts[0]);

        let transaction = web3.eth.getTransaction(res.tx);
        let transactionCost = transaction.gasPrice.times(res.receipt.cumulativeGasUsed);
        assert(newETHBalance.greaterThan(prevETHBalance.minus(transactionCost)), "new ETH balance isn't higher than previous balance");
        assert(newTokenBalance.lessThan(prevTokenBalance), "new token balance isn't lower than previous balance");
    });

    it('should throw when attempting to sell directly for ether and the return amount is lower than the given minimum', async () => {
        await utils.catchRevert(converter2.quickConvert2(smartToken2SellPath, 10000, 20000, utils.zeroAddress, 0));
    });

    it('verifies the caller balances after converting from one token to another with multiple converters', async () => {

        let path = [smartToken1.address,
                    smartToken2.address, smartToken2.address,
                    smartToken2.address, smartToken3.address,
                    smartToken3.address, smartToken4.address];

        let prevToken1Balance = await smartToken1.balanceOf.call(accounts[0]);
        let prevToken4Balance = await smartToken4.balanceOf.call(accounts[0]);

        await converter1.quickConvert2(path, 1000, 1, utils.zeroAddress, 0);
        let newToken1Balance = await smartToken1.balanceOf.call(accounts[0]);
        let newToken4Balance = await smartToken4.balanceOf.call(accounts[0]);

        assert(newToken4Balance.greaterThan(prevToken4Balance), "bought token balance isn't higher than previous balance");
        assert(newToken1Balance.lessThan(prevToken1Balance), "sold token balance isn't lower than previous balance");
    });

    it('verifies that getReturnByPath returns the correct amount for cross reserve conversion', async () => {
        await converter2.quickConvert2([utils.zeroAddress, smartToken1.address, smartToken1.address], 1000, 1, utils.zeroAddress, 0, { from: accounts[1], value: 1000 });
        await smartToken1.approve(converter2.address, 100, { from: accounts[1] });
        let path = [smartToken1.address, smartToken2.address, smartToken3.address];
        let returnByPath = (await bancorNetwork.getReturnByPath.call(path, 100))[0];
        let balanceBeforeTransfer = await smartToken3.balanceOf.call(accounts[1]);
        await converter2.quickConvert2(path, 100, 1, utils.zeroAddress, 0, { from: accounts[1] });
        let balanceAfterTransfer = await smartToken3.balanceOf.call(accounts[1]);
        assert.equal(returnByPath, balanceAfterTransfer - balanceBeforeTransfer);
    });

    it('verifies that getReturnByPath returns the correct amount for selling the smart token', async () => {
        await converter1.quickConvert2(smartToken1BuyPath, 100, 1, utils.zeroAddress, 0, { from: accounts[1], value: 100 });
        let returnByPath = (await bancorNetwork.getReturnByPath.call(smartToken1SellPath, 100))[0];
        let balanceBeforeTransfer = web3.eth.getBalance(accounts[1]);
        let res = await converter1.quickConvert2(smartToken1SellPath, 100, 1, utils.zeroAddress, 0, { from: accounts[1] });
        let transaction = web3.eth.getTransaction(res.tx);
        let transactionCost = transaction.gasPrice.times(res.receipt.cumulativeGasUsed);
        let balanceAfterTransfer = web3.eth.getBalance(accounts[1]);
        assert.equal(returnByPath.toNumber(), balanceAfterTransfer.minus(balanceBeforeTransfer).plus(transactionCost).toNumber());
    });

    it('verifies that getReturnByPath returns the correct amount for selling the smart token through multiple converters', async () => {
        await converter2.quickConvert2(smartToken2BuyPath, 100, 1, utils.zeroAddress, 0, { from: accounts[1], value: 100 });
        let returnByPath = (await bancorNetwork.getReturnByPath.call(smartToken2SellPath, 100))[0];
        let balanceBeforeTransfer = web3.eth.getBalance(accounts[1]);
        let res = await converter2.quickConvert2(smartToken2SellPath, 100, 1, utils.zeroAddress, 0, { from: accounts[1] });
        let transaction = web3.eth.getTransaction(res.tx);
        let transactionCost = transaction.gasPrice.times(res.receipt.cumulativeGasUsed);
        let balanceAfterTransfer = web3.eth.getBalance(accounts[1]);
        assert.equal(returnByPath.toNumber(), balanceAfterTransfer.minus(balanceBeforeTransfer).plus(transactionCost).toNumber());
        // console.log(`gas used for converting 2 -> 1 -> eth: ${res.receipt.cumulativeGasUsed}`);
    });

    it('verifies that getReturnByPath returns the correct amount for selling the smart token with a long conversion path', async () => {
        await converter4.quickConvert2([utils.zeroAddress, smartToken1.address, smartToken1.address, smartToken2.address, smartToken3.address], 1000, 1, utils.zeroAddress, 0, { from: accounts[1], value: 1000 });
        let path = [smartToken3.address, smartToken2.address, smartToken2.address, smartToken2.address, smartToken1.address, smartToken1.address, utils.zeroAddress];
        let returnByPath = (await bancorNetwork.getReturnByPath.call(path, 100))[0];
        let balanceBeforeTransfer = web3.eth.getBalance(accounts[1]);
        let res = await converter3.quickConvert2(path, 100, 1, utils.zeroAddress, 0, { from: accounts[1] });
        let transaction = web3.eth.getTransaction(res.tx);
        let transactionCost = transaction.gasPrice.times(res.receipt.cumulativeGasUsed);
        let balanceAfterTransfer = web3.eth.getBalance(accounts[1]);
        assert.equal(returnByPath.toNumber(), balanceAfterTransfer.minus(balanceBeforeTransfer).plus(transactionCost).toNumber());
        // console.log(`gas used for converting 3 -> 2 -> 1 -> eth: ${res.receipt.cumulativeGasUsed}`);
    });

    it('verifies quickConvertPrioritized2', async () => {
        let prevBalance = await smartToken1.balanceOf.call(accounts[1]);

        await converter1.quickConvertPrioritized2(smartToken1BuyPath, 100, 1, [], utils.zeroAddress, 0, { from: accounts[1], value: 100 });
        let newBalance = await smartToken1.balanceOf.call(accounts[1]);
        assert.isAbove(newBalance.toNumber(), prevBalance.toNumber(), "new balance isn't higher than previous balance");
    });

    it('should throw when calling quickConvertPrioritized2 with wrong path', async () => {
        let wrongPath = [utils.zeroAddress, smartToken1.address, smartToken1.address, smartToken1.address, smartToken1.address];

        await utils.catchRevert(converter1.quickConvertPrioritized2(wrongPath, 100, 1, [], utils.zeroAddress, 0, { from: accounts[1], value: 100 }));
    });

    it('should throw when calling quickConvertPrioritized2 with wrong amount', async () => {
        await utils.catchRevert(converter1.quickConvertPrioritized2(smartToken1BuyPath, 200, 1, [], utils.zeroAddress, 0, { from: accounts[1], value: 100 }));
    });

    it('verifies convertForPrioritized4', async () => {
        let prevBalance = await smartToken1.balanceOf.call(accounts[1]);

        await bancorNetwork.convertForPrioritized4(smartToken1BuyPath, 100, 1, accounts[1], [], utils.zeroAddress, 0, { from: accounts[1], value: 100 });
        let newBalance = await smartToken1.balanceOf.call(accounts[1]);
        assert.isAbove(newBalance.toNumber(), prevBalance.toNumber(), "new balance isn't higher than previous balance");
    });

    it('should throw when calling convertForPrioritized4 with wrong path', async () => {
        let wrongPath = [utils.zeroAddress, smartToken1.address, smartToken1.address, smartToken1.address, smartToken1.address];

        await utils.catchRevert(bancorNetwork.convertForPrioritized4(wrongPath, 100, 1, accounts[1], [], utils.zeroAddress, 0, { from: accounts[1], value: 100 }));
    });

    it('should throw when calling convertForPrioritized4 with wrong amount', async () => {
        await utils.catchRevert(bancorNetwork.convertForPrioritized4(smartToken1BuyPath, 200, 1, accounts[1], [], utils.zeroAddress, 0, { from: accounts[1], value: 100 }));
    });

    it('verifies that convertFor2 transfers the affiliate fee correctly', async () => {
        let balanceBeforeTransfer = await smartToken1.balanceOf.call(accounts[2]);
        await bancorNetwork.convertFor2(smartToken1BuyPath, 10000, 1, accounts[1], accounts[2], 10000, { value: 10000 });
        let balanceAfterTransfer = await smartToken1.balanceOf.call(accounts[2]);
        assert.isAbove(balanceAfterTransfer.toNumber(), balanceBeforeTransfer.toNumber(), 'amount transfered');
    });

    it('verifies that convert2 transfers the affiliate fee correctly', async () => {
        let balanceBeforeTransfer = await smartToken1.balanceOf.call(accounts[2]);
        await bancorNetwork.convert2(smartToken1BuyPath, 10000, 1, accounts[2], 10000, { from: accounts[1], value: 10000 });
        let balanceAfterTransfer = await smartToken1.balanceOf.call(accounts[2]);
        assert.isAbove(balanceAfterTransfer.toNumber(), balanceBeforeTransfer.toNumber(), 'amount transfered');
    });

    it('verifies that claimAndConvert2 transfers the affiliate fee correctly', async () => {
        await smartToken3.approve(bancorNetwork.address, 10000);
        let balanceBeforeTransfer = await smartToken1.balanceOf.call(accounts[2]);
        await bancorNetwork.claimAndConvert2(smartToken3SellPath, 10000, 1, accounts[2], 10000);
        let balanceAfterTransfer = await smartToken1.balanceOf.call(accounts[2]);
        assert.isAbove(balanceAfterTransfer.toNumber(), balanceBeforeTransfer.toNumber(), 'amount transfered');
    });

    it('verifies that claimAndConvertFor2 transfers the affiliate fee correctly', async () => {
        await smartToken3.approve(bancorNetwork.address, 10000);
        let balanceBeforeTransfer = await smartToken1.balanceOf.call(accounts[2]);
        await bancorNetwork.claimAndConvertFor2(smartToken3SellPath, 10000, 1, accounts[1], accounts[2], 10000);
        let balanceAfterTransfer = await smartToken1.balanceOf.call(accounts[2]);
        assert.isAbove(balanceAfterTransfer.toNumber(), balanceBeforeTransfer.toNumber(), 'amount transfered');
    });

    it('verifies that setMaxAffiliateFee can set the maximum affiliate-fee', async () => {
        let oldMaxAffiliateFee = await bancorNetwork.maxAffiliateFee.call();
        await bancorNetwork.setMaxAffiliateFee(oldMaxAffiliateFee.plus(1));
        let newMaxAffiliateFee = await bancorNetwork.maxAffiliateFee.call();
        await bancorNetwork.setMaxAffiliateFee(oldMaxAffiliateFee);
        assert.equal(newMaxAffiliateFee.toString(), oldMaxAffiliateFee.plus(1));
    });

    it('should throw when calling setMaxAffiliateFee with a non-owner or an illegal value', async () => {
        await utils.catchRevert(bancorNetwork.setMaxAffiliateFee("1000000", { from: accounts[1] }));
        await utils.catchRevert(bancorNetwork.setMaxAffiliateFee("1000001", { from: accounts[0] }));
    });
});<|MERGE_RESOLUTION|>--- conflicted
+++ resolved
@@ -162,12 +162,7 @@
     it('verifies that quick buy with minimum return equal to the full expected return amount results in the exact increase in balance for the buyer', async () => {
         let prevBalance = await smartToken2.balanceOf.call(accounts[0]);
         
-<<<<<<< HEAD
-        let token1Return = (await converter1.getPurchaseReturn(utils.zeroAddress, 100000, 0))[0];
-        let token2Return = (await converter2.getPurchaseReturn(smartToken1.address, token1Return, 0))[0];
-=======
         let token2Return = (await bancorNetwork.getReturnByPath(smartToken2BuyPath, 100000))[0];
->>>>>>> 54e6edcb
 
         await converter2.quickConvert(smartToken2BuyPath, 100000, token2Return, { value: 100000 });
         let newBalance = await smartToken2.balanceOf.call(accounts[0]);
@@ -795,12 +790,7 @@
     it('verifies that quick buy with minimum return equal to the full expected return amount results in the exact increase in balance for the buyer', async () => {
         let prevBalance = await smartToken2.balanceOf.call(accounts[0]);
         
-<<<<<<< HEAD
-        let token1Return = (await converter1.getPurchaseReturn(utils.zeroAddress, 100000, 0))[0];
-        let token2Return = (await converter2.getPurchaseReturn(smartToken1.address, token1Return, 0))[0];
-=======
         let token2Return = (await bancorNetwork.getReturnByPath(smartToken2BuyPath, 100000))[0];
->>>>>>> 54e6edcb
 
         await converter2.quickConvert2(smartToken2BuyPath, 100000, token2Return, utils.zeroAddress, 0, { value: 100000 });
         let newBalance = await smartToken2.balanceOf.call(accounts[0]);
