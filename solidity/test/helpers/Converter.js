const fs = require('fs');
const path = require('path');

const { contract, web3 } = require('@openzeppelin/test-environment');
const { constants } = require('@openzeppelin/test-helpers');

const truffleContract = require('@truffle/contract');

const { ZERO_ADDRESS } = constants;

<<<<<<< HEAD
const Converter = artifacts.require('ConverterBase');
const LiquidTokenConverter = artifacts.require('LiquidTokenConverter');
const LiquidityPoolV1Converter = artifacts.require('LiquidityPoolV1Converter');
const LiquidityPoolV2Converter = artifacts.require('LiquidityPoolV2Converter');
const StandardPoolConverter = artifacts.require('StandardPoolConverter');
=======
const Converter = contract.fromArtifact('ConverterBase');
const LiquidTokenConverter = contract.fromArtifact('LiquidTokenConverter');
const LiquidityPoolV1Converter = contract.fromArtifact('LiquidityPoolV1Converter');
>>>>>>> 73d2ed8d

module.exports.new = async (
    type,
    tokenAddress,
    registryAddress,
    maxConversionFee,
    reserveTokenAddress,
    weight,
    version
) => {
    if (version) {
        const abi = fs.readFileSync(path.resolve(__dirname, `../bin/converter_v${version}.abi`));
        const bin = fs.readFileSync(path.resolve(__dirname, `../bin/converter_v${version}.bin`));
        const converter = truffleContract({ abi: JSON.parse(abi), unlinked_binary: `0x${bin}` });
        const block = await web3.eth.getBlock('latest');
        converter.setProvider(web3.currentProvider);
        converter.defaults({ from: (await web3.eth.getAccounts())[0], gas: block.gasLimit });

        return converter.new(tokenAddress, registryAddress, maxConversionFee, reserveTokenAddress, weight);
    }

<<<<<<< HEAD
    const converterType = [
        LiquidTokenConverter,
        LiquidityPoolV1Converter,
        LiquidityPoolV2Converter,
        StandardPoolConverter
    ][type];
=======
    const converterType = [LiquidTokenConverter, LiquidityPoolV1Converter][type];
>>>>>>> 73d2ed8d
    const converter = await converterType.new(tokenAddress, registryAddress, maxConversionFee);
    if (reserveTokenAddress !== ZERO_ADDRESS) {
        await converter.addReserve(reserveTokenAddress, weight);
    }

    return converter;
};

module.exports.at = async (address, version) => {
    if (version) {
        const abi = fs.readFileSync(path.resolve(__dirname, `../bin/converter_v${version}.abi`));
        const converter = truffleContract({ abi: JSON.parse(abi) });
        return converter.at(address);
    }

    return Converter.at(address);
};<|MERGE_RESOLUTION|>--- conflicted
+++ resolved
@@ -8,17 +8,10 @@
 
 const { ZERO_ADDRESS } = constants;
 
-<<<<<<< HEAD
-const Converter = artifacts.require('ConverterBase');
-const LiquidTokenConverter = artifacts.require('LiquidTokenConverter');
-const LiquidityPoolV1Converter = artifacts.require('LiquidityPoolV1Converter');
-const LiquidityPoolV2Converter = artifacts.require('LiquidityPoolV2Converter');
-const StandardPoolConverter = artifacts.require('StandardPoolConverter');
-=======
 const Converter = contract.fromArtifact('ConverterBase');
 const LiquidTokenConverter = contract.fromArtifact('LiquidTokenConverter');
 const LiquidityPoolV1Converter = contract.fromArtifact('LiquidityPoolV1Converter');
->>>>>>> 73d2ed8d
+const StandardPoolConverter = contract.fromArtifact('StandardPoolConverter');
 
 module.exports.new = async (
     type,
@@ -40,16 +33,11 @@
         return converter.new(tokenAddress, registryAddress, maxConversionFee, reserveTokenAddress, weight);
     }
 
-<<<<<<< HEAD
-    const converterType = [
-        LiquidTokenConverter,
-        LiquidityPoolV1Converter,
-        LiquidityPoolV2Converter,
-        StandardPoolConverter
-    ][type];
-=======
-    const converterType = [LiquidTokenConverter, LiquidityPoolV1Converter][type];
->>>>>>> 73d2ed8d
+    const converterType = {
+        0: LiquidTokenConverter,
+        1: LiquidityPoolV1Converter,
+        3: StandardPoolConverter
+    }[type];
     const converter = await converterType.new(tokenAddress, registryAddress, maxConversionFee);
     if (reserveTokenAddress !== ZERO_ADDRESS) {
         await converter.addReserve(reserveTokenAddress, weight);
