const { accounts, defaultSender, contract, web3 } = require('@openzeppelin/test-environment');
const { expectRevert, expectEvent, constants, BN, balance, time } = require('@openzeppelin/test-helpers');
const { expect } = require('../../chai-local');

const { ETH_RESERVE_ADDRESS, registry } = require('./helpers/Constants');

const { ZERO_ADDRESS } = constants;

<<<<<<< HEAD
const BancorNetwork = artifacts.require('BancorNetwork');
const BancorFormula = artifacts.require('BancorFormula');
const ContractRegistry = artifacts.require('ContractRegistry');
const ERC20Token = artifacts.require('ERC20Token');
const TestNonStandardToken = artifacts.require('TestNonStandardToken');
const ConverterFactory = artifacts.require('ConverterFactory');
const ConverterUpgrader = artifacts.require('ConverterUpgrader');
const ConverterRegistry = artifacts.require('ConverterRegistry');
const ConverterRegistryData = artifacts.require('ConverterRegistryData');

const LiquidTokenConverter = artifacts.require('LiquidTokenConverter');
const LiquidityPoolV1Converter = artifacts.require('LiquidityPoolV1Converter');
const LiquidityPoolV2Converter = artifacts.require('LiquidityPoolV2Converter');
const StandardPoolConverter = artifacts.require('StandardPoolConverter');
const LiquidTokenConverterFactory = artifacts.require('LiquidTokenConverterFactory');
const LiquidityPoolV1ConverterFactory = artifacts.require('LiquidityPoolV1ConverterFactory');
const LiquidityPoolV2ConverterFactory = artifacts.require('LiquidityPoolV2ConverterFactory');
const StandardPoolConverterFactory = artifacts.require('StandardPoolConverterFactory');
const LiquidityPoolV2ConverterAnchorFactory = artifacts.require('LiquidityPoolV2ConverterAnchorFactory');
const LiquidityPoolV2ConverterCustomFactory = artifacts.require('LiquidityPoolV2ConverterCustomFactory');
const DSToken = artifacts.require('DSToken');
const PoolTokensContainer = artifacts.require('PoolTokensContainer');
const ChainlinkPriceOracle = artifacts.require('TestChainlinkPriceOracle');
const Whitelist = artifacts.require('Whitelist');

contract('Converter', (accounts) => {
=======
const BancorNetwork = contract.fromArtifact('BancorNetwork');
const BancorFormula = contract.fromArtifact('BancorFormula');
const ContractRegistry = contract.fromArtifact('ContractRegistry');
const ERC20Token = contract.fromArtifact('ERC20Token');
const TestNonStandardToken = contract.fromArtifact('TestNonStandardToken');
const ConverterFactory = contract.fromArtifact('ConverterFactory');
const ConverterUpgrader = contract.fromArtifact('ConverterUpgrader');
const ConverterRegistry = contract.fromArtifact('ConverterRegistry');
const ConverterRegistryData = contract.fromArtifact('ConverterRegistryData');

const LiquidTokenConverter = contract.fromArtifact('LiquidTokenConverter');
const LiquidityPoolV1Converter = contract.fromArtifact('LiquidityPoolV1Converter');
const LiquidTokenConverterFactory = contract.fromArtifact('LiquidTokenConverterFactory');
const LiquidityPoolV1ConverterFactory = contract.fromArtifact('LiquidityPoolV1ConverterFactory');
const DSToken = contract.fromArtifact('DSToken');

describe('Converter', () => {
>>>>>>> 73d2ed8d
    const createConverter = async (
        type,
        anchorAddress,
        registryAddress = contractRegistry.address,
        maxConversionFee = 0
    ) => {
        switch (type) {
            case 0:
                return LiquidTokenConverter.new(anchorAddress, registryAddress, maxConversionFee);
            case 1:
                return LiquidityPoolV1Converter.new(anchorAddress, registryAddress, maxConversionFee);
<<<<<<< HEAD
            case 2:
                return LiquidityPoolV2Converter.new(anchorAddress, registryAddress, maxConversionFee);
            case 3:
                return StandardPoolConverter.new(anchorAddress, registryAddress, maxConversionFee);
=======
>>>>>>> 73d2ed8d
        }
    };

    const getConverterName = (type) => {
        switch (type) {
            case 0:
                return 'LiquidTokenConverter';
            case 1:
                return 'LiquidityPoolV1Converter';
<<<<<<< HEAD
            case 2:
                return 'LiquidityPoolV2Converter';
            case 3:
                return 'StandardPoolConverter';
=======
>>>>>>> 73d2ed8d
        }

        return 'Unknown';
    };

    const getConverterReserveAddresses = (type, isETHReserve) => {
        switch (type) {
            case 0:
                return [getReserve1Address(isETHReserve)];
            case 1:
                return [getReserve1Address(isETHReserve), reserveToken2.address];
<<<<<<< HEAD
            case 2:
                return [getReserve1Address(isETHReserve), reserveToken2.address];
            case 3:
                return [getReserve1Address(isETHReserve), reserveToken2.address];
=======
>>>>>>> 73d2ed8d
        }

        return 'Unknown';
    };

    const getConverterReserveWeights = (type) => {
        switch (type) {
            case 0:
                return [250000];
            case 1:
                return [250000, 150000];
<<<<<<< HEAD
            case 2:
                return [500000, 500000];
            case 3:
                return [500000, 500000];
=======
>>>>>>> 73d2ed8d
        }

        return 'Unknown';
    };

    const initConverter = async (type, activate, isETHReserve, maxConversionFee = 0) => {
        await createAnchor(type);
        const reserveAddresses = getConverterReserveAddresses(type, isETHReserve);
        const reserveWeights = getConverterReserveWeights(type);

        const converter = await createConverter(type, anchorAddress, contractRegistry.address, maxConversionFee);

        for (let i = 0; i < reserveAddresses.length; i++) {
            await converter.addReserve(reserveAddresses[i], reserveWeights[i]);
        }

        switch (type) {
            case 0:
                await anchor.issue(owner, 20000);
                break;

            case 1:
            case 3:
                await reserveToken2.transfer(converter.address, 8000);
                await anchor.issue(owner, 20000);
                break;
        }

        if (isETHReserve) {
            await converter.send(5000);
        } else {
            await reserveToken.transfer(converter.address, 5000);
        }

        if (activate) {
            await anchor.transferOwnership(converter.address);
            await converter.acceptAnchorOwnership();
        }

        return converter;
    };

    const createAnchor = async (type) => {
        switch (type) {
            case 0:
                anchor = await DSToken.new('Token1', 'TKN1', 2);
                break;

            case 1:
            case 3:
                anchor = await DSToken.new('Pool1', 'POOL1', 2);
                break;
        }

        anchorAddress = anchor.address;
    };

    const getReserve1Address = (isETH) => {
        return isETH ? ETH_RESERVE_ADDRESS : reserveToken.address;
    };

    const getBalance = async (token, address, account) => {
        if (address === ETH_RESERVE_ADDRESS) {
            return balance.current(account);
        }

        return token.balanceOf.call(account);
    };

    const convert = async (path, amount, minReturn, options) => {
        return bancorNetwork.convertByPath.call(path, amount, minReturn, ZERO_ADDRESS, ZERO_ADDRESS, 0, options);
    };

    let bancorNetwork;
    let factory;
    let anchor;
    let anchorAddress;
    let contractRegistry;
    let reserveToken;
    let reserveToken2;
    let upgrader;
    const owner = defaultSender;
    const nonOwner = accounts[1];
    const receiver = accounts[3];

<<<<<<< HEAD
    const NUM_CONVERTER_TYPES = 4;
=======
    const NUM_CONVERTER_TYPES = 2;
>>>>>>> 73d2ed8d
    const MIN_RETURN = new BN(1);
    const WEIGHT_10_PERCENT = new BN(100000);
    const MAX_CONVERSION_FEE = new BN(200000);

    before(async () => {
        // The following contracts are unaffected by the underlying tests, this can be shared.
        contractRegistry = await ContractRegistry.new();

        const bancorFormula = await BancorFormula.new();
        await bancorFormula.init();
        await contractRegistry.registerAddress(registry.BANCOR_FORMULA, bancorFormula.address);

        factory = await ConverterFactory.new();
        await contractRegistry.registerAddress(registry.CONVERTER_FACTORY, factory.address);

        await factory.registerTypedConverterFactory((await LiquidTokenConverterFactory.new()).address);
        await factory.registerTypedConverterFactory((await LiquidityPoolV1ConverterFactory.new()).address);
<<<<<<< HEAD
        await factory.registerTypedConverterFactory((await LiquidityPoolV2ConverterFactory.new()).address);
        await factory.registerTypedConverterFactory((await StandardPoolConverterFactory.new()).address);

        await factory.registerTypedConverterAnchorFactory((await LiquidityPoolV2ConverterAnchorFactory.new()).address);
        await factory.registerTypedConverterCustomFactory((await LiquidityPoolV2ConverterCustomFactory.new()).address);

        const oracleWhitelist = await Whitelist.new();
        await contractRegistry.registerAddress(registry.CHAINLINK_ORACLE_WHITELIST, oracleWhitelist.address);

        chainlinkPriceOracleA = await createChainlinkOracle(10000);
        chainlinkPriceOracleB = await createChainlinkOracle(20000);

        await oracleWhitelist.addAddress(chainlinkPriceOracleA.address);
        await oracleWhitelist.addAddress(chainlinkPriceOracleB.address);
=======
>>>>>>> 73d2ed8d
    });

    beforeEach(async () => {
        bancorNetwork = await BancorNetwork.new(contractRegistry.address);
        await contractRegistry.registerAddress(registry.BANCOR_NETWORK, bancorNetwork.address);

        upgrader = await ConverterUpgrader.new(contractRegistry.address);
        await contractRegistry.registerAddress(registry.CONVERTER_UPGRADER, upgrader.address);

        reserveToken = await ERC20Token.new('ERC Token 1', 'ERC1', 18, 1000000000);
        reserveToken2 = await TestNonStandardToken.new('ERC Token 2', 'ERC2', 18, 2000000000);
    });

    for (let type = 0; type < NUM_CONVERTER_TYPES; type++) {
        it('verifies that converterType returns the correct type', async () => {
            const converter = await initConverter(type, true, true);
            const converterType = await converter.converterType.call();
            expect(converterType).to.be.bignumber.equal(new BN(type));
        });

        it('verifies that sending ether to the converter succeeds if it has ETH reserve', async () => {
            const converter = await initConverter(type, true, true);
            await converter.send(100);
        });

        it('should revert when sending ether to the converter fails if it has no ETH reserve', async () => {
            const converter = await initConverter(type, true, false);
            await expectRevert(converter.send(100), 'ERR_INVALID_RESERVE');
        });

        for (let isETHReserve = 0; isETHReserve < 2; isETHReserve++) {
            describe(`${getConverterName(type)}${isETHReserve === 0 ? '' : ' (with ETH reserve)'}:`, () => {
                it('verifies the converter data after construction', async () => {
                    const converter = await initConverter(type, false, isETHReserve);
                    const anchor = await converter.anchor.call();
                    expect(anchor).to.eql(anchorAddress);

                    const registry = await converter.registry.call();
                    expect(registry).to.eql(contractRegistry.address);

                    const maxConversionFee = await converter.maxConversionFee.call();
                    expect(maxConversionFee).to.be.bignumber.equal(new BN(0));
                });

                it('should revert when attempting to construct a converter with no anchor', async () => {
                    await expectRevert(createConverter(type, ZERO_ADDRESS), 'ERR_INVALID_ADDRESS');
                });

                it('should revert when attempting to construct a converter with no contract registry', async () => {
                    await expectRevert(createConverter(type, anchorAddress, ZERO_ADDRESS), 'ERR_INVALID_ADDRESS');
                });

                it('should revert when attempting to construct a converter with invalid conversion fee', async () => {
                    await expectRevert(
                        createConverter(type, anchorAddress, contractRegistry.address, 1000001),
                        'ERR_INVALID_CONVERSION_FEE'
                    );
                });

                it('verifies that the converter registry can create a new converter', async () => {
                    const converterRegistry = await ConverterRegistry.new(contractRegistry.address);
                    const converterRegistryData = await ConverterRegistryData.new(contractRegistry.address);

                    await contractRegistry.registerAddress(registry.CONVERTER_REGISTRY, converterRegistry.address);
                    await contractRegistry.registerAddress(
                        registry.CONVERTER_REGISTRY_DATA,
                        converterRegistryData.address
                    );

                    await converterRegistry.newConverter(
                        type,
                        'test',
                        'TST',
                        2,
                        1000,
                        getConverterReserveAddresses(type, isETHReserve),
                        getConverterReserveWeights(type)
                    );
                });

                if (type != 3) {
                    it('verifies the owner can update the conversion whitelist contract address', async () => {
                        const converter = await initConverter(type, false, isETHReserve);
                        const prevWhitelist = await converter.conversionWhitelist.call();

                        await converter.setConversionWhitelist(receiver);

                        const newWhitelist = await converter.conversionWhitelist.call();
                        expect(prevWhitelist).not.to.eql(newWhitelist);
                    });

                    it('should revert when a non owner attempts update the conversion whitelist contract address', async () => {
                        const converter = await initConverter(type, false, isETHReserve);

                        await expectRevert(
                            converter.setConversionWhitelist(receiver, { from: nonOwner }),
                            'ERR_ACCESS_DENIED'
                        );
                    });

                    it('verifies the owner can remove the conversion whitelist contract address', async () => {
                        const converter = await initConverter(type, false, isETHReserve);
                        await converter.setConversionWhitelist(receiver);

                        let whitelist = await converter.conversionWhitelist.call();
                        expect(whitelist).to.eql(receiver);

                        await converter.setConversionWhitelist(ZERO_ADDRESS);
                        whitelist = await converter.conversionWhitelist.call();

                        expect(whitelist).to.eql(ZERO_ADDRESS);
                    });

                    it('should revert when the owner attempts update the conversion whitelist contract address with the converter address', async () => {
                        const converter = await initConverter(type, false, isETHReserve);

                        await expectRevert(converter.setConversionWhitelist(converter.address), 'ERR_ADDRESS_IS_SELF');
                    });
                }

                it('verifies the owner can update the fee', async () => {
                    const converter = await initConverter(type, false, isETHReserve, MAX_CONVERSION_FEE);

                    const newFee = MAX_CONVERSION_FEE.sub(new BN(10));
                    await converter.setConversionFee(newFee);

                    const conversionFee = await converter.conversionFee.call();
                    expect(conversionFee).to.be.bignumber.equal(newFee);
                });

                it('should revert when attempting to update the fee to an invalid value', async () => {
                    const converter = await initConverter(type, false, isETHReserve, MAX_CONVERSION_FEE);

                    await expectRevert(
                        converter.setConversionFee(MAX_CONVERSION_FEE.add(new BN(1))),
                        'ERR_INVALID_CONVERSION_FEE'
                    );
                });

                it('should revert when a non owner attempts to update the fee', async () => {
                    const converter = await initConverter(type, false, isETHReserve, MAX_CONVERSION_FEE);

                    const newFee = new BN(30000);
                    await expectRevert(converter.setConversionFee(newFee, { from: nonOwner }), 'ERR_ACCESS_DENIED');
                });

                it('verifies that an event is fired when the owner updates the fee', async () => {
                    const converter = await initConverter(type, false, isETHReserve, MAX_CONVERSION_FEE);

                    const newFee = new BN(30000);

                    const res = await converter.setConversionFee(newFee);
                    expectEvent(res, 'ConversionFeeUpdate', { _prevFee: new BN(0), _newFee: newFee });
                });

                it('verifies that an event is fired when the owner updates the fee multiple times', async () => {
                    const converter = await initConverter(type, false, isETHReserve, MAX_CONVERSION_FEE);

                    let prevFee = new BN(0);
                    for (let i = 1; i <= 10; ++i) {
                        const newFee = new BN(10000 * i);

                        const res = await converter.setConversionFee(newFee);
                        expectEvent(res, 'ConversionFeeUpdate', { _prevFee: prevFee, _newFee: newFee });

                        prevFee = newFee;
                    }
                });

                if (type != 3) {
                    it('should revert when a non owner attempts to add a reserve', async () => {
                        await createAnchor(type);
                        const converter = await createConverter(type, anchorAddress);

                        await expectRevert(
                            converter.addReserve(getReserve1Address(isETHReserve), WEIGHT_10_PERCENT, {
                                from: nonOwner
                            }),
                            'ERR_ACCESS_DENIED'
                        );
                    });

                    it('should revert when attempting to add a reserve with invalid address', async () => {
                        await createAnchor(type);
                        const converter = await createConverter(type, anchorAddress);

                        await expectRevert(
                            converter.addReserve(ZERO_ADDRESS, WEIGHT_10_PERCENT),
                            'ERR_INVALID_ADDRESS'
                        );
                    });

                    it('should revert when attempting to add a reserve with weight = 0', async () => {
                        await createAnchor(type);
                        const converter = await createConverter(type, anchorAddress);

                        await expectRevert(
                            converter.addReserve(getReserve1Address(isETHReserve), 0),
                            'ERR_INVALID_RESERVE_WEIGHT'
                        );
                    });

                    it('should revert when attempting to add a reserve with weight greater than 100%', async () => {
                        await createAnchor(type);
                        const converter = await createConverter(type, anchorAddress);

                        await expectRevert(
                            converter.addReserve(getReserve1Address(isETHReserve), 1000001),
                            'ERR_INVALID_RESERVE_WEIGHT'
                        );
                    });

                    it('should revert when attempting to add the anchor as a reserve', async () => {
                        await createAnchor(type);
                        const converter = await createConverter(type, anchorAddress);

                        await expectRevert(
                            converter.addReserve(anchorAddress, WEIGHT_10_PERCENT),
                            'ERR_INVALID_RESERVE'
                        );
                    });

                    it('should revert when attempting to add the converter as a reserve', async () => {
                        await createAnchor(type);
                        const converter = await createConverter(type, anchorAddress);

                        await expectRevert(
                            converter.addReserve(converter.address, WEIGHT_10_PERCENT),
                            'ERR_ADDRESS_IS_SELF'
                        );
                    });

                    it('verifies that the correct reserve weight is returned', async () => {
                        await createAnchor(type);
                        const converter = await createConverter(type, anchorAddress);
                        await converter.addReserve(getReserve1Address(isETHReserve), WEIGHT_10_PERCENT);

                        const reserveWeight = await converter.reserveWeight.call(getReserve1Address(isETHReserve));
                        expect(reserveWeight).to.be.bignumber.equal(WEIGHT_10_PERCENT);
                    });

                    it('should revert when attempting to retrieve the balance for a reserve that does not exist', async () => {
                        await createAnchor(type);
                        const converter = await createConverter(type, anchorAddress);
                        await converter.addReserve(getReserve1Address(isETHReserve), WEIGHT_10_PERCENT);

                        await expectRevert(converter.reserveBalance.call(reserveToken2.address), 'ERR_INVALID_RESERVE');
                    });
                }

                it('verifies that the converter can accept the anchor ownership', async () => {
                    const converter = await initConverter(type, false, isETHReserve);
                    await anchor.transferOwnership(converter.address);
                    await converter.acceptAnchorOwnership();

                    expect(await anchor.owner.call()).to.eql(converter.address);
                });

                it('should revert when attempting to accept an anchor ownership of a converter without any reserves', async () => {
                    await createAnchor(type);
                    const converter = await createConverter(type, anchorAddress);

                    await anchor.transferOwnership(converter.address);
                    await expectRevert(converter.acceptAnchorOwnership(), 'ERR_INVALID_RESERVE_COUNT');
                });

                it('verifies that the owner can transfer the anchor ownership if the owner is the upgrader contract', async () => {
                    const converter = await initConverter(type, true, isETHReserve);

                    await contractRegistry.registerAddress(registry.CONVERTER_UPGRADER, owner);

                    await converter.transferAnchorOwnership(nonOwner);

                    await contractRegistry.registerAddress(registry.CONVERTER_UPGRADER, upgrader.address);
                    const anchorAddress = await converter.anchor.call();
                    const token = await DSToken.at(anchorAddress);
                    const newOwner = await token.newOwner.call();
                    expect(newOwner).to.eql(nonOwner);
                });

                it('should revert when the owner attempts to transfer the anchor ownership', async () => {
                    const converter = await initConverter(type, true, isETHReserve);

                    await expectRevert(converter.transferAnchorOwnership(nonOwner), 'ERR_ACCESS_DENIED');
                });

                it('should revert when a non owner attempts to transfer the anchor ownership', async () => {
                    const converter = await initConverter(type, true, isETHReserve);

                    await expectRevert(
                        converter.transferAnchorOwnership(nonOwner, { from: nonOwner }),
                        'ERR_ACCESS_DENIED'
                    );
                });

                // eslint-disable-next-line max-len
                it('should revert when a the upgrader contract attempts to transfer the anchor ownership while the upgrader is not the owner', async () => {
                    const converter = await initConverter(type, true, isETHReserve);
                    await contractRegistry.registerAddress(registry.CONVERTER_UPGRADER, nonOwner);

                    await expectRevert(
                        converter.transferAnchorOwnership(nonOwner, { from: nonOwner }),
                        'ERR_ACCESS_DENIED'
                    );
                });

                it('verifies that isActive returns true when the converter is active', async () => {
                    const converter = await initConverter(type, true, isETHReserve);
                    const isActive = await converter.isActive.call();
                    expect(isActive).to.be.true();
                });

                it('verifies that isActive returns false when the converter is inactive', async () => {
                    const converter = await initConverter(type, false, isETHReserve);
                    const isActive = await converter.isActive.call();
                    expect(isActive).to.be.false();
                });

                it('verifies that the owner can withdraw a non reserve token from the converter while the converter is not active', async () => {
                    const converter = await initConverter(type, false, isETHReserve);

                    const token = await ERC20Token.new('ERC Token 3', 'ERC3', 18, 100000);

                    const value = new BN(1000);
                    await token.transfer(converter.address, value);

                    let converterBalance = await token.balanceOf.call(converter.address);
                    expect(converterBalance).to.be.bignumber.equal(value);

                    const value2 = new BN(10);
                    await converter.withdrawTokens(token.address, receiver, value2);

                    converterBalance = await token.balanceOf.call(converter.address);
                    expect(converterBalance).to.be.bignumber.equal(value.sub(value2));

                    const receivedBalance = await token.balanceOf.call(receiver);
                    expect(receivedBalance).to.be.bignumber.equal(value2);
                });

                it('verifies that the owner can withdraw a reserve token from the converter while the converter is not active', async () => {
                    const converter = await initConverter(type, false, isETHReserve);

                    const prevBalance = await getBalance(reserveToken, getReserve1Address(isETHReserve), receiver);
                    const converterBalance = await getBalance(
                        reserveToken,
                        getReserve1Address(isETHReserve),
                        converter.address
                    );
                    if (isETHReserve) {
                        await converter.withdrawETH(receiver);
                    } else {
                        await converter.withdrawTokens(getReserve1Address(isETHReserve), receiver, converterBalance);
                    }

                    const balance = await getBalance(reserveToken, getReserve1Address(isETHReserve), receiver);
                    expect(balance).to.be.bignumber.equal(prevBalance.add(converterBalance));
                });

                it('verifies that the owner can withdraw a non reserve token from the converter while the converter is active', async () => {
                    const converter = await initConverter(type, true, isETHReserve);

                    const token = await ERC20Token.new('ERC Token 3', 'ERC3', 18, 100000);
                    const value = new BN(1000);
                    await token.transfer(converter.address, value);

                    const prevBalance = await token.balanceOf.call(receiver);
                    const value2 = new BN(1);
                    await converter.withdrawTokens(token.address, receiver, value2);

                    const balance = await token.balanceOf.call(receiver);
                    expect(balance).to.be.bignumber.equal(prevBalance.add(value2));
                });

                it('should revert when the owner attempts to withdraw a reserve token while the converter is active', async () => {
                    const converter = await initConverter(type, true, isETHReserve);

                    const value = new BN(1);
                    if (isETHReserve) {
                        await expectRevert(converter.withdrawETH(receiver), 'ERR_ACCESS_DENIED');
                    } else {
                        await expectRevert(
                            converter.withdrawTokens(getReserve1Address(isETHReserve), receiver, value),
                            'ERR_ACCESS_DENIED'
                        );
                    }
                });

                it('should revert when a non owner attempts to withdraw a non reserve token while the converter is not active', async () => {
                    const converter = await initConverter(type, false, isETHReserve);

                    const token = await ERC20Token.new('ERC Token 3', 'ERC3', 18, 100000);

                    const value = new BN(255);
                    await token.transfer(converter.address, value);

                    const balance = await token.balanceOf.call(converter.address);
                    expect(balance).to.be.bignumber.equal(value);

                    const value2 = new BN(5);
                    await expectRevert(
                        converter.withdrawTokens(token.address, receiver, value2, { from: nonOwner }),
                        'ERR_ACCESS_DENIED'
                    );
                });

                it('should revert when a non owner attempts to withdraw a reserve token while the converter is not active', async () => {
                    const converter = await initConverter(type, false, isETHReserve);

                    const value = new BN(5);
                    if (isETHReserve) {
                        await expectRevert(converter.withdrawETH(receiver, { from: nonOwner }), 'ERR_ACCESS_DENIED');
                    } else {
                        await expectRevert(
                            converter.withdrawTokens(getReserve1Address(isETHReserve), receiver, value, {
                                from: nonOwner
                            }),
                            'ERR_ACCESS_DENIED'
                        );
                    }
                });

                it('should revert when a non owner attempts to withdraw a reserve token while the converter is active', async () => {
                    const converter = await initConverter(type, true, isETHReserve);

                    const value = new BN(5);
                    if (isETHReserve) {
                        await expectRevert(converter.withdrawETH(receiver, { from: nonOwner }), 'ERR_ACCESS_DENIED');
                    } else {
                        await expectRevert(
                            converter.withdrawTokens(getReserve1Address(isETHReserve), receiver, value, {
                                from: nonOwner
                            }),
                            'ERR_ACCESS_DENIED'
                        );
                    }
                });

                it('verifies that the owner can upgrade the converter while the converter is active', async () => {
                    const converter = await initConverter(type, true, isETHReserve);
                    await converter.upgrade();
                });

                it('verifies that the owner can upgrade the converter while the converter is not active', async () => {
                    const converter = await initConverter(type, false, isETHReserve);
                    await converter.upgrade();
                });

                it('verifies that the owner can upgrade the converter while the converter using the legacy upgrade function', async () => {
                    const converter = await initConverter(type, true, isETHReserve);
                    await converter.transferOwnership(upgrader.address);
                    await upgrader.upgradeOld(converter.address, web3.utils.utf8ToHex('0.9'));
                });

                it('should revert when a non owner attempts to upgrade the converter', async () => {
                    const converter = await initConverter(type, true, isETHReserve);

                    await expectRevert(converter.upgrade({ from: nonOwner }), 'ERR_ACCESS_DENIED');
                });

                it('should revert when attempting to get the target amount with an invalid source token adress', async () => {
                    const converter = await initConverter(type, true, isETHReserve);

                    await expectRevert(
                        converter.targetAmountAndFee.call(ZERO_ADDRESS, getReserve1Address(isETHReserve), 500),
                        type === 0 ? 'ERR_INVALID_TOKEN' : 'ERR_INVALID_RESERVE'
                    );
                });

                it('should revert when attempting to get the target amount with an invalid target token address', async () => {
                    const converter = await initConverter(type, true, isETHReserve);

                    await expectRevert(
                        converter.targetAmountAndFee.call(getReserve1Address(isETHReserve), ZERO_ADDRESS, 500),
                        type === 0 ? 'ERR_INVALID_TOKEN' : 'ERR_INVALID_RESERVE'
                    );
                });

                it('should revert when attempting to get the target amount with identical source/target addresses', async () => {
                    const converter = await initConverter(type, true, isETHReserve);

                    await expectRevert(
                        converter.targetAmountAndFee.call(
                            getReserve1Address(isETHReserve),
                            getReserve1Address(isETHReserve),
                            500
                        ),
                        [
                            'ERR_INVALID_TOKEN',
                            'ERR_SAME_SOURCE_TARGET',
                            'ERR_SAME_SOURCE_TARGET',
                            'ERR_INVALID_RESERVE'
                        ][type]
                    );
                });

                it('should revert when attempting to convert with an invalid source token address', async () => {
                    await initConverter(type, true, isETHReserve);
                    await expectRevert(
                        convert([ZERO_ADDRESS, anchorAddress, getReserve1Address(isETHReserve)], 500, MIN_RETURN),
                        type === 0 ? 'ERR_INVALID_TOKEN' : 'ERR_INVALID_RESERVE'
                    );
                });

                it('should revert when attempting to convert with an invalid target token address', async () => {
                    await initConverter(type, true, isETHReserve);

                    const amount = new BN(500);
                    let value = 0;
                    if (isETHReserve) {
                        value = amount;
                    } else {
                        await reserveToken.approve(bancorNetwork.address, amount, { from: owner });
                    }

                    await expectRevert(
                        convert([getReserve1Address(isETHReserve), anchorAddress, ZERO_ADDRESS], amount, MIN_RETURN, {
                            value
                        }),
                        type === 0 ? 'ERR_INVALID_TOKEN' : 'ERR_INVALID_RESERVE'
                    );
                });

                it('should revert when attempting to convert with identical source/target addresses', async () => {
                    await initConverter(type, true, isETHReserve);

                    const amount = new BN(500);
                    let value = 0;
                    if (isETHReserve) {
                        value = amount;
                    } else {
                        await reserveToken.approve(bancorNetwork.address, amount, { from: owner });
                    }

                    await expectRevert(
                        convert(
                            [getReserve1Address(isETHReserve), anchorAddress, getReserve1Address(isETHReserve)],
                            amount,
                            MIN_RETURN,
                            { value }
                        ),
                        'ERR_SAME_SOURCE_TARGET'
                    );
                });
            });
        }
    }
});<|MERGE_RESOLUTION|>--- conflicted
+++ resolved
@@ -6,34 +6,6 @@
 
 const { ZERO_ADDRESS } = constants;
 
-<<<<<<< HEAD
-const BancorNetwork = artifacts.require('BancorNetwork');
-const BancorFormula = artifacts.require('BancorFormula');
-const ContractRegistry = artifacts.require('ContractRegistry');
-const ERC20Token = artifacts.require('ERC20Token');
-const TestNonStandardToken = artifacts.require('TestNonStandardToken');
-const ConverterFactory = artifacts.require('ConverterFactory');
-const ConverterUpgrader = artifacts.require('ConverterUpgrader');
-const ConverterRegistry = artifacts.require('ConverterRegistry');
-const ConverterRegistryData = artifacts.require('ConverterRegistryData');
-
-const LiquidTokenConverter = artifacts.require('LiquidTokenConverter');
-const LiquidityPoolV1Converter = artifacts.require('LiquidityPoolV1Converter');
-const LiquidityPoolV2Converter = artifacts.require('LiquidityPoolV2Converter');
-const StandardPoolConverter = artifacts.require('StandardPoolConverter');
-const LiquidTokenConverterFactory = artifacts.require('LiquidTokenConverterFactory');
-const LiquidityPoolV1ConverterFactory = artifacts.require('LiquidityPoolV1ConverterFactory');
-const LiquidityPoolV2ConverterFactory = artifacts.require('LiquidityPoolV2ConverterFactory');
-const StandardPoolConverterFactory = artifacts.require('StandardPoolConverterFactory');
-const LiquidityPoolV2ConverterAnchorFactory = artifacts.require('LiquidityPoolV2ConverterAnchorFactory');
-const LiquidityPoolV2ConverterCustomFactory = artifacts.require('LiquidityPoolV2ConverterCustomFactory');
-const DSToken = artifacts.require('DSToken');
-const PoolTokensContainer = artifacts.require('PoolTokensContainer');
-const ChainlinkPriceOracle = artifacts.require('TestChainlinkPriceOracle');
-const Whitelist = artifacts.require('Whitelist');
-
-contract('Converter', (accounts) => {
-=======
 const BancorNetwork = contract.fromArtifact('BancorNetwork');
 const BancorFormula = contract.fromArtifact('BancorFormula');
 const ContractRegistry = contract.fromArtifact('ContractRegistry');
@@ -46,12 +18,13 @@
 
 const LiquidTokenConverter = contract.fromArtifact('LiquidTokenConverter');
 const LiquidityPoolV1Converter = contract.fromArtifact('LiquidityPoolV1Converter');
+const StandardPoolConverter = contract.fromArtifact('StandardPoolConverter');
 const LiquidTokenConverterFactory = contract.fromArtifact('LiquidTokenConverterFactory');
 const LiquidityPoolV1ConverterFactory = contract.fromArtifact('LiquidityPoolV1ConverterFactory');
+const StandardPoolConverterFactory = contract.fromArtifact('StandardPoolConverterFactory');
 const DSToken = contract.fromArtifact('DSToken');
 
 describe('Converter', () => {
->>>>>>> 73d2ed8d
     const createConverter = async (
         type,
         anchorAddress,
@@ -63,13 +36,8 @@
                 return LiquidTokenConverter.new(anchorAddress, registryAddress, maxConversionFee);
             case 1:
                 return LiquidityPoolV1Converter.new(anchorAddress, registryAddress, maxConversionFee);
-<<<<<<< HEAD
-            case 2:
-                return LiquidityPoolV2Converter.new(anchorAddress, registryAddress, maxConversionFee);
             case 3:
                 return StandardPoolConverter.new(anchorAddress, registryAddress, maxConversionFee);
-=======
->>>>>>> 73d2ed8d
         }
     };
 
@@ -79,13 +47,8 @@
                 return 'LiquidTokenConverter';
             case 1:
                 return 'LiquidityPoolV1Converter';
-<<<<<<< HEAD
-            case 2:
-                return 'LiquidityPoolV2Converter';
             case 3:
                 return 'StandardPoolConverter';
-=======
->>>>>>> 73d2ed8d
         }
 
         return 'Unknown';
@@ -97,13 +60,8 @@
                 return [getReserve1Address(isETHReserve)];
             case 1:
                 return [getReserve1Address(isETHReserve), reserveToken2.address];
-<<<<<<< HEAD
-            case 2:
-                return [getReserve1Address(isETHReserve), reserveToken2.address];
             case 3:
                 return [getReserve1Address(isETHReserve), reserveToken2.address];
-=======
->>>>>>> 73d2ed8d
         }
 
         return 'Unknown';
@@ -115,13 +73,8 @@
                 return [250000];
             case 1:
                 return [250000, 150000];
-<<<<<<< HEAD
-            case 2:
-                return [500000, 500000];
             case 3:
                 return [500000, 500000];
-=======
->>>>>>> 73d2ed8d
         }
 
         return 'Unknown';
@@ -207,11 +160,6 @@
     const nonOwner = accounts[1];
     const receiver = accounts[3];
 
-<<<<<<< HEAD
-    const NUM_CONVERTER_TYPES = 4;
-=======
-    const NUM_CONVERTER_TYPES = 2;
->>>>>>> 73d2ed8d
     const MIN_RETURN = new BN(1);
     const WEIGHT_10_PERCENT = new BN(100000);
     const MAX_CONVERSION_FEE = new BN(200000);
@@ -229,23 +177,7 @@
 
         await factory.registerTypedConverterFactory((await LiquidTokenConverterFactory.new()).address);
         await factory.registerTypedConverterFactory((await LiquidityPoolV1ConverterFactory.new()).address);
-<<<<<<< HEAD
-        await factory.registerTypedConverterFactory((await LiquidityPoolV2ConverterFactory.new()).address);
         await factory.registerTypedConverterFactory((await StandardPoolConverterFactory.new()).address);
-
-        await factory.registerTypedConverterAnchorFactory((await LiquidityPoolV2ConverterAnchorFactory.new()).address);
-        await factory.registerTypedConverterCustomFactory((await LiquidityPoolV2ConverterCustomFactory.new()).address);
-
-        const oracleWhitelist = await Whitelist.new();
-        await contractRegistry.registerAddress(registry.CHAINLINK_ORACLE_WHITELIST, oracleWhitelist.address);
-
-        chainlinkPriceOracleA = await createChainlinkOracle(10000);
-        chainlinkPriceOracleB = await createChainlinkOracle(20000);
-
-        await oracleWhitelist.addAddress(chainlinkPriceOracleA.address);
-        await oracleWhitelist.addAddress(chainlinkPriceOracleB.address);
-=======
->>>>>>> 73d2ed8d
     });
 
     beforeEach(async () => {
@@ -259,7 +191,7 @@
         reserveToken2 = await TestNonStandardToken.new('ERC Token 2', 'ERC2', 18, 2000000000);
     });
 
-    for (let type = 0; type < NUM_CONVERTER_TYPES; type++) {
+    for (const type of [0, 1, 3]) {
         it('verifies that converterType returns the correct type', async () => {
             const converter = await initConverter(type, true, true);
             const converterType = await converter.converterType.call();
