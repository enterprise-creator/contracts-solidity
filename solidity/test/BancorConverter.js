--- conflicted
+++ resolved
@@ -1043,16 +1043,10 @@
         assert.equal(returnAmount.toNumber(), returnAmount2);
     });
 
-<<<<<<< HEAD
     for (const percent of [50, 75, 100]) {
         it(`verifies that fund executes when the total reserve ratio equals ${percent}%`, async () => {
             let converter = await initConverter(accounts, false);
-            await converter.addReserve(reserveToken3.address, (percent - 40) * 10000, false);
-=======
-    it('verifies that fund executes when the total reserve ratio equals 100%', async () => {
-        let converter = await initConverter(accounts, false);
-        await converter.addReserve(reserveToken3.address, 600000);
->>>>>>> ebaed1e3
+            await converter.addReserve(reserveToken3.address, (percent - 40) * 10000);
 
             await reserveToken3.transfer(converter.address, 6000);
 
@@ -1205,25 +1199,6 @@
         await utils.catchRevert(converter.fund(100));
     });
 
-<<<<<<< HEAD
-=======
-    it('should throw when attempting to fund the converter when the total reserve ratio is not equal to 100%', async () => {
-        let converter = await initConverter(accounts, false);
-        await converter.addReserve(reserveToken3.address, 500000);
-
-        await reserveToken3.transfer(converter.address, 6000);
-
-        await token.transferOwnership(converter.address);
-        await converter.acceptTokenOwnership();
-
-        await reserveToken.approve(converter.address, 100000);
-        await reserveToken2.approve(converter.address, 100000);
-        await reserveToken3.approve(converter.address, 100000);
-
-        await utils.catchRevert(converter.fund(100));
-    });
-
->>>>>>> ebaed1e3
     it('should throw when attempting to fund the converter with insufficient funds', async () => {
         let converter = await initConverter(accounts, false);
         await converter.addReserve(reserveToken3.address, 600000);
@@ -1253,16 +1228,10 @@
         
     });
 
-<<<<<<< HEAD
     for (const percent of [50, 75, 100]) {
         it(`verifies that liquidate executes when the total reserve ratio equals ${percent}%`, async () => {
             let converter = await initConverter(accounts, false);
-            await converter.addReserve(reserveToken3.address, (percent - 40) * 10000, false);
-=======
-    it('verifies that liquidate executes when the total reserve ratio equals 100%', async () => {
-        let converter = await initConverter(accounts, false);
-        await converter.addReserve(reserveToken3.address, 600000);
->>>>>>> ebaed1e3
+            await converter.addReserve(reserveToken3.address, (percent - 40) * 10000);
 
             await reserveToken3.transfer(converter.address, 6000);
 
@@ -1423,33 +1392,6 @@
         assert.equal(prevSupply - 100, supply);
     });
 
-<<<<<<< HEAD
-    it('should throw when attempting to liquidate when the virtual balance is insufficient', async () => {
-        let converter = await initConverter(accounts, false);
-        await converter.addReserve(reserveToken3.address, 600000, false);
-        await converter.updateReserve(reserveToken3.address, 600000, true, 7000);
-
-        await reserveToken3.transfer(converter.address, 50);
-=======
-    it('should throw when attempting to liquidate when the total reserve ratio is not equal to 100%', async () => {
-        let converter = await initConverter(accounts, false);
-        await converter.addReserve(reserveToken3.address, 500000);
-
-        await reserveToken3.transfer(converter.address, 6000);
->>>>>>> ebaed1e3
-
-        await token.transferOwnership(converter.address);
-        await converter.acceptTokenOwnership();
-
-<<<<<<< HEAD
-        await converter.liquidate(5);
-
-        await utils.catchRevert(converter.liquidate(600));
-=======
-        await utils.catchRevert(converter.liquidate(100));
->>>>>>> ebaed1e3
-    });
-
     it('should throw when attempting to liquidate with insufficient funds', async () => {
         let converter = await initConverter(accounts, false);
         await converter.addReserve(reserveToken3.address, 600000);
