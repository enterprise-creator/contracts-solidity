/* global artifacts, contract, before, it, assert */
/* eslint-disable prefer-reflect */

const fs = require('fs');

const utils = require('./helpers/Utils');
const ContractRegistryClient = require('./helpers/ContractRegistryClient');

const BancorNetwork = artifacts.require('BancorNetwork');
const BancorConverter = artifacts.require('BancorConverter');
const SmartToken = artifacts.require('SmartToken');
const BancorFormula = artifacts.require('BancorFormula');
const ContractRegistry = artifacts.require('ContractRegistry');
const ContractFeatures = artifacts.require('ContractFeatures');
const ERC20Token = artifacts.require('ERC20Token');
const TestNonStandardERC20Token = artifacts.require('TestNonStandardERC20Token');
const BancorConverterFactory = artifacts.require('BancorConverterFactory');
const BancorConverterUpgrader = artifacts.require('BancorConverterUpgrader');

const ratio10Percent = 100000;

let token;
let tokenAddress;
let contractRegistry;
let contractFeatures;
let reserveToken;
let reserveToken2;
let reserveToken3;
let upgrader;

// used by purchase/sale tests
async function initConverter(accounts, activate, maxConversionFee = 0) {
    token = await SmartToken.new('Token1', 'TKN1', 2);
    tokenAddress = token.address;

    let converter = await BancorConverter.new(
        tokenAddress,
        contractRegistry.address,
        maxConversionFee,
        reserveToken.address,
        250000
    );
    let converterAddress = converter.address;
    await converter.addReserve(reserveToken2.address, 150000);

    await token.issue(accounts[0], 20000);
    await reserveToken.transfer(converterAddress, 5000);
    await reserveToken2.transfer(converterAddress, 8000);

    if (activate) {
        await token.transferOwnership(converterAddress);
        await converter.acceptTokenOwnership();
    }

    return converter;
}

function verifyReserve(reserve, virtualBalance, ratio, isSet) {
    assert.equal(reserve[0], virtualBalance);
    assert.equal(reserve[1], ratio);
    assert.equal(reserve[4], isSet);
}

function getConversionAmount(transaction, logIndex = 0) {
    return transaction.logs[logIndex].args._return.toNumber();
}

contract('BancorConverter', accounts => {
    before(async () => {
        contractRegistry = await ContractRegistry.new();

        contractFeatures = await ContractFeatures.new();
        await contractRegistry.registerAddress(ContractRegistryClient.CONTRACT_FEATURES, contractFeatures.address);

        let bancorFormula = await BancorFormula.new();
        await contractRegistry.registerAddress(ContractRegistryClient.BANCOR_FORMULA, bancorFormula.address);

        let bancorNetwork = await BancorNetwork.new(contractRegistry.address);
        await contractRegistry.registerAddress(ContractRegistryClient.BANCOR_NETWORK, bancorNetwork.address);

        let factory = await BancorConverterFactory.new();
        await contractRegistry.registerAddress(ContractRegistryClient.BANCOR_CONVERTER_FACTORY, factory.address);

        upgrader = await BancorConverterUpgrader.new(contractRegistry.address, utils.zeroAddress);
        await contractRegistry.registerAddress(ContractRegistryClient.BANCOR_CONVERTER_UPGRADER, upgrader.address);

        let token = await SmartToken.new('Token1', 'TKN1', 2); 
        tokenAddress = token.address;
        
        reserveToken = await ERC20Token.new('ERC Token 1', 'ERC1', 0, 1000000000);
        reserveToken2 = await TestNonStandardERC20Token.new('ERC Token 2', 'ERC2', 0, 2000000000);
        reserveToken3 = await ERC20Token.new('ERC Token 3', 'ERC3', 0, 1500000000);
    });

    it('verifies the converter data after construction', async () => {
        let converter = await BancorConverter.new(tokenAddress, contractRegistry.address, 0, utils.zeroAddress, 0);
        let token = await converter.token.call();
        assert.equal(token, tokenAddress);
        let registry = await converter.registry.call();
        assert.equal(registry, contractRegistry.address);

        let featureWhitelist = await converter.CONVERTER_CONVERSION_WHITELIST.call();
        let isSupported = await contractFeatures.isSupported.call(converter.address, featureWhitelist);
        assert(isSupported);

        let maxConversionFee = await converter.maxConversionFee.call();
        assert.equal(maxConversionFee, 0);
    });

    it('should allow to claim tokens if caller is set as BancorX in the converter', async () => {
        let bancorX = accounts[2];
        let converter = await initConverter(accounts, true);
        await converter.setBancorX(bancorX);
        await token.transfer(accounts[1], 100);
        assert.equal((await token.balanceOf(accounts[1])).toNumber(), 100);
        await converter.claimTokens(accounts[1], 100, {from: bancorX});
        assert.equal((await token.balanceOf(accounts[1])).toNumber(), 0);
    });

    it('should not allow to claim tokens if caller is not set as BancorX in the converter', async () => {
        let bancorX = accounts[2];
        let converter = await initConverter(accounts, true);
        await token.transfer(accounts[1], 100);
        assert.equal((await token.balanceOf(accounts[1])).toNumber(), 100);
        await utils.catchRevert(converter.claimTokens(accounts[1], 100, {from: bancorX}));
        assert.equal((await token.balanceOf(accounts[1])).toNumber(), 100);
    });

    it('should throw when attempting to construct a converter with no token', async () => {
        await utils.catchRevert(BancorConverter.new(utils.zeroAddress, contractRegistry.address, 0, utils.zeroAddress, 0));
    });

    it('should throw when attempting to construct a converter with no contract registry', async () => {
        await utils.catchRevert(BancorConverter.new(tokenAddress, utils.zeroAddress, 0, utils.zeroAddress, 0));
    });

    it('should throw when attempting to construct a converter with invalid conversion fee', async () => {
        await utils.catchRevert(BancorConverter.new(tokenAddress, contractRegistry.address, 1000001, utils.zeroAddress, 0));
    });

    it('verifies the first reserve when provided at construction time', async () => {
        let converter = await BancorConverter.new(tokenAddress, contractRegistry.address, 0, reserveToken.address, 200000);
        let reserveTokenAddress = await converter.reserveTokens.call(0);
        assert.equal(reserveTokenAddress, reserveToken.address);
        let reserve = await converter.reserves.call(reserveTokenAddress);
        verifyReserve(reserve, 0, 200000, true);
    });

    it('should throw when attempting to construct a converter with a reserve with invalid ratio', async () => {
        await utils.catchRevert(BancorConverter.new(tokenAddress, contractRegistry.address, 0, reserveToken.address, 1000001));
    });

    it('verifies the reserve token count and total ratio before / after adding a reserve', async () => {
        let converter = await BancorConverter.new(tokenAddress, contractRegistry.address, 0, reserveToken.address, 100000);
        let reserveTokenCount = await converter.reserveTokenCount.call();
        let totalReserveRatio = await converter.totalReserveRatio.call();
        assert.equal(reserveTokenCount.toFixed(), '1');
        assert.equal(totalReserveRatio.toFixed(), '100000');
        await converter.addReserve(reserveToken2.address, 200000);
        reserveTokenCount = await converter.reserveTokenCount.call();
        totalReserveRatio = await converter.totalReserveRatio.call();
        assert.equal(reserveTokenCount.toFixed(), '2');
        assert.equal(totalReserveRatio.toFixed(), '300000');
    });

    it('verifies the owner can update the conversion whitelist contract address', async () => {
        let converter = await BancorConverter.new(tokenAddress, contractRegistry.address, 0, utils.zeroAddress, 0);
        let prevWhitelist = await converter.conversionWhitelist.call();
        await converter.setConversionWhitelist(accounts[3]);
        let newWhitelist = await converter.conversionWhitelist.call();
        assert.notEqual(prevWhitelist, newWhitelist);
    });

    it('should throw when a non owner attempts update the conversion whitelist contract address', async () => {
        let converter = await BancorConverter.new(tokenAddress, contractRegistry.address, 0, utils.zeroAddress, 0);

        await utils.catchRevert(converter.setConversionWhitelist(accounts[3], { from: accounts[1] }));
    });

    it('verifies the owner can remove the conversion whitelist contract address', async () => {
        let converter = await BancorConverter.new(tokenAddress, contractRegistry.address, 0, utils.zeroAddress, 0);
        await converter.setConversionWhitelist(accounts[3]);
        let whitelist = await converter.conversionWhitelist.call();
        assert.equal(whitelist, accounts[3]);
        await converter.setConversionWhitelist(utils.zeroAddress);
        whitelist = await converter.conversionWhitelist.call();
        assert.equal(whitelist, utils.zeroAddress);
    });

    it('should throw when the owner attempts update the conversion whitelist contract address with the converter address', async () => {
        let converter = await BancorConverter.new(tokenAddress, contractRegistry.address, 0, utils.zeroAddress, 0);

        await utils.catchRevert(converter.setConversionWhitelist(converter.address));
    });

    it('verifies the owner can update the fee', async () => {
        let converter = await BancorConverter.new(tokenAddress, contractRegistry.address, 200000, utils.zeroAddress, 0);
        await converter.setConversionFee(30000);
        let conversionFee = await converter.conversionFee.call();
        assert.equal(conversionFee, 30000);
    });

    it('should throw when attempting to update the fee to an invalid value', async () => {
        let converter = await BancorConverter.new(tokenAddress, contractRegistry.address, 200000, utils.zeroAddress, 0);

        await utils.catchRevert(converter.setConversionFee(200001));
    });

    it('should throw when a non owner attempts to update the fee', async () => {
        let converter = await BancorConverter.new(tokenAddress, contractRegistry.address, 200000, utils.zeroAddress, 0);

        await utils.catchRevert(converter.setConversionFee(30000, { from: accounts[1] }));
    });

    it('verifies that getFinalAmount returns the correct amount', async () => {
        let converter = await BancorConverter.new(tokenAddress, contractRegistry.address, 200000, utils.zeroAddress, 0);
        await converter.setConversionFee(10000);
        let finalAmount = await converter.getFinalAmount.call(500000, 1);
        assert.equal(finalAmount, 495000);
        finalAmount = await converter.getFinalAmount.call(500000, 2);
        assert.equal(finalAmount, 490050);
    });

    it('verifies that an event is fired when the owner updates the fee', async () => {
        let converter = await BancorConverter.new(tokenAddress, contractRegistry.address, 200000, utils.zeroAddress, 0);
        let watcher = converter.ConversionFeeUpdate();
        await converter.setConversionFee(30000);
        let events = await watcher.get();
        assert.equal(events[0].args._prevFee.valueOf(), 0);
        assert.equal(events[0].args._newFee.valueOf(), 30000);
    });

    it('verifies that an event is fired when the owner updates the fee multiple times', async () => {
        let converter = await BancorConverter.new(tokenAddress, contractRegistry.address, 200000, utils.zeroAddress, 0);
        let watcher = converter.ConversionFeeUpdate();
        let events;
        for (let i = 1; i <= 10; ++i) {
            await converter.setConversionFee(10000 * i);
            events = await watcher.get();
            assert.equal(events[0].args._prevFee.valueOf(), 10000 * (i - 1));
            assert.equal(events[0].args._newFee.valueOf(), 10000 * i);
        }
    });

    it('should not fire an event when attempting to update the fee to an invalid value', async () => {
        let converter = await BancorConverter.new(tokenAddress, contractRegistry.address, 200000, utils.zeroAddress, 0);
        let watcher = converter.ConversionFeeUpdate();

        await utils.catchRevert(converter.setConversionFee(200001));
        let events = await watcher.get();
        assert.equal(events.length, 0);
    });

    it('should not fire an event when a non owner attempts to update the fee', async () => {
        let converter = await BancorConverter.new(tokenAddress, contractRegistry.address, 200000, utils.zeroAddress, 0);
        let watcher = converter.ConversionFeeUpdate();

        await utils.catchRevert(converter.setConversionFee(30000, { from: accounts[1] }));
        let events = await watcher.get();
        assert.equal(events.length, 0);
    });

    it('verifies that 2 reserves are added correctly', async () => {
        let converter = await BancorConverter.new(tokenAddress, contractRegistry.address, 0, utils.zeroAddress, 0);
        await converter.addReserve(reserveToken.address, ratio10Percent);
        let reserve = await converter.reserves.call(reserveToken.address);
        verifyReserve(reserve, 0, ratio10Percent, true);
        await converter.addReserve(reserveToken2.address, 200000);
        reserve = await converter.reserves.call(reserveToken2.address);
        verifyReserve(reserve, 0, 200000, true);
    });

    it('should throw when a non owner attempts to add a reserve', async () => {
        let converter = await BancorConverter.new(tokenAddress, contractRegistry.address, 0, utils.zeroAddress, 0);

        await utils.catchRevert(converter.addReserve(reserveToken.address, ratio10Percent, { from: accounts[1] }));
    });

    it('should throw when attempting to accept token ownership when its total supply is zero', async () => {
        let token = await SmartToken.new('Token1', 'TKN1', 2);
        let converter = await BancorConverter.new(token.address, contractRegistry.address, 0, utils.zeroAddress, 0);
        await token.transferOwnership(converter.address);

        await utils.catchRevert(converter.acceptTokenOwnership());
    });

    it('should throw when attempting to add a reserve when the converter is active', async () => {
        let token = await SmartToken.new('Token1', 'TKN1', 2);
        let converter = await BancorConverter.new(token.address, contractRegistry.address, 0, utils.zeroAddress, 0);
        await token.issue(accounts[0], 20000);
        await token.transferOwnership(converter.address);
        await converter.acceptTokenOwnership();

        await utils.catchRevert(converter.addReserve(reserveToken.address, ratio10Percent));
    });

    it('should throw when attempting to add a reserve with invalid address', async () => {
        let converter = await BancorConverter.new(tokenAddress, contractRegistry.address, 0, utils.zeroAddress, 0);

        await utils.catchRevert(converter.addReserve(utils.zeroAddress, ratio10Percent));
    });

    it('should throw when attempting to add a reserve with ratio = 0', async () => {
        let converter = await BancorConverter.new(tokenAddress, contractRegistry.address, 0, utils.zeroAddress, 0);

        await utils.catchRevert(converter.addReserve(reserveToken.address, 0));
    });

    it('should throw when attempting to add a reserve with ratio greater than 100%', async () => {
        let converter = await BancorConverter.new(tokenAddress, contractRegistry.address, 0, utils.zeroAddress, 0);

        await utils.catchRevert(converter.addReserve(reserveToken.address, 1000001));
    });

    it('should throw when attempting to add the token as a reserve', async () => {
        let converter = await BancorConverter.new(tokenAddress, contractRegistry.address, 0, utils.zeroAddress, 0);

        await utils.catchRevert(converter.addReserve(tokenAddress, ratio10Percent));
    });

    it('should throw when attempting to add the converter as a reserve', async () => {
        let converter = await BancorConverter.new(tokenAddress, contractRegistry.address, 0, utils.zeroAddress, 0);

        await utils.catchRevert(converter.addReserve(converter.address, ratio10Percent));
    });

    it('should throw when attempting to add a reserve that already exists', async () => {
        let converter = await BancorConverter.new(tokenAddress, contractRegistry.address, 0, utils.zeroAddress, 0);
        await converter.addReserve(reserveToken.address, ratio10Percent);

        await utils.catchRevert(converter.addReserve(reserveToken.address, 200000));
    });

    it('should throw when attempting to add multiple reserves with total ratio greater than 100%', async () => {
        let converter = await BancorConverter.new(tokenAddress, contractRegistry.address, 0, utils.zeroAddress, 0);
        await converter.addReserve(reserveToken.address, 500000);

        await utils.catchRevert(converter.addReserve(reserveToken2.address, 500001));
    });

    it('verifies that the owner can update a reserve virtual balance if the owner is the upgrader contract', async () => {
        let converter = await BancorConverter.new(tokenAddress, contractRegistry.address, 0, utils.zeroAddress, 0);
        await converter.addReserve(reserveToken.address, ratio10Percent);
        let reserve = await converter.reserves.call(reserveToken.address);
        verifyReserve(reserve, 0, ratio10Percent, true);

        await contractRegistry.registerAddress(ContractRegistryClient.BANCOR_CONVERTER_UPGRADER, accounts[0]);

        await converter.updateReserveVirtualBalance(reserveToken.address, 50);

        await contractRegistry.registerAddress(ContractRegistryClient.BANCOR_CONVERTER_UPGRADER, upgrader.address);
        
        reserve = await converter.reserves.call(reserveToken.address);
        verifyReserve(reserve, 50, ratio10Percent, true);
    });

    it('should throw when the owner attempts to update a reserve virtual balance', async () => {
        let converter = await BancorConverter.new(tokenAddress, contractRegistry.address, 0, utils.zeroAddress, 0);
        await converter.addReserve(reserveToken.address, ratio10Percent);

        await utils.catchRevert(converter.updateReserveVirtualBalance(reserveToken.address, 0));
    });

    it('should throw when a non owner attempts to update a reserve virtual balance', async () => {
        let converter = await BancorConverter.new(tokenAddress, contractRegistry.address, 0, utils.zeroAddress, 0);
        await converter.addReserve(reserveToken.address, ratio10Percent);

        await utils.catchRevert(converter.updateReserveVirtualBalance(reserveToken.address, 0, { from: accounts[1] }));
    });

    it('should throw when attempting to update a reserve virtual balance for a reserve that does not exist', async () => {
        let converter = await BancorConverter.new(tokenAddress, contractRegistry.address, 0, utils.zeroAddress, 0);
        await converter.addReserve(reserveToken.address, ratio10Percent);
        let reserve = await converter.reserves.call(reserveToken.address);
        verifyReserve(reserve, 0, ratio10Percent, true);

        await contractRegistry.registerAddress(ContractRegistryClient.BANCOR_CONVERTER_UPGRADER, accounts[0]);

        await utils.catchRevert(converter.updateReserveVirtualBalance(reserveToken2.address, 0));

        await contractRegistry.registerAddress(ContractRegistryClient.BANCOR_CONVERTER_UPGRADER, upgrader.address);
    });

    it('verifies that the correct reserve ratio is returned', async () => {
        let converter = await BancorConverter.new(tokenAddress, contractRegistry.address, 0, reserveToken.address, ratio10Percent);
        let reserveRatio = await converter.getReserveRatio(reserveToken.address);
        assert.equal(reserveRatio, ratio10Percent);
    });

    it('should throw when attempting to retrieve the balance for a reserve that does not exist', async () => {
        let converter = await BancorConverter.new(tokenAddress, contractRegistry.address, 0, utils.zeroAddress, 0);
        await converter.addReserve(reserveToken.address, ratio10Percent);

        await utils.catchRevert(converter.getReserveBalance.call(reserveToken2.address));
    });

    it('verifies that the owner can transfer the token ownership if the owner is the upgrader contract', async () => {
        let converter = await initConverter(accounts, true);

        await contractRegistry.registerAddress(ContractRegistryClient.BANCOR_CONVERTER_UPGRADER, accounts[0]);

        await converter.transferTokenOwnership(accounts[1]);

        await contractRegistry.registerAddress(ContractRegistryClient.BANCOR_CONVERTER_UPGRADER, upgrader.address);
        let tokenAddress = await converter.token.call();
        let contract = await web3.eth.contract(JSON.parse(fs.readFileSync(__dirname + '/../build/SmartToken.abi')));
        let token = await contract.at(tokenAddress);
        let newOwner = await token.newOwner.call();
        assert.equal(newOwner, accounts[1]);
    });

    it('should throw when the owner attempts to transfer the token ownership', async () => {
        let converter = await initConverter(accounts, true);

        await utils.catchRevert(converter.transferTokenOwnership(accounts[1]));
    });

    it('should throw when a non owner attempts to transfer the token ownership', async () => {
        let converter = await initConverter(accounts, true);

        await utils.catchRevert(converter.transferTokenOwnership(accounts[1], { from: accounts[2] }));
    });

    it('should throw when a the upgrader contract attempts to transfer the token ownership while the upgrader is not the owner', async () => {
        let converter = await initConverter(accounts, true);
        await contractRegistry.registerAddress(ContractRegistryClient.BANCOR_CONVERTER_UPGRADER, accounts[2]);

        await utils.catchRevert(converter.transferTokenOwnership(accounts[1], { from: accounts[2] }));
        await contractRegistry.registerAddress(ContractRegistryClient.BANCOR_CONVERTER_UPGRADER, upgrader.address);
    });

    it('verifies that the owner can withdraw a non reserve token from the converter while the converter is not active', async () => {
        let converter = await initConverter(accounts, false);

        let token = await ERC20Token.new('ERC Token 3', 'ERC3', 0, 100000);
        await token.transfer(converter.address, 100);
        let balance = await token.balanceOf.call(converter.address);
        assert.equal(balance, 100);

        await converter.withdrawTokens(token.address, accounts[1], 50);
        balance = await token.balanceOf.call(accounts[1]);
        assert.equal(balance, 50);
    });

    it('verifies that the owner can withdraw a reserve token from the converter while the converter is not active', async () => {
        let converter = await initConverter(accounts, false);

        await converter.withdrawTokens(reserveToken.address, accounts[1], 50);
        balance = await reserveToken.balanceOf.call(accounts[1]);
        assert.equal(balance, 50);
    });

    it('verifies that the owner can withdraw a non reserve token from the converter while the converter is active', async () => {
        let converter = await initConverter(accounts, true);

        let token = await ERC20Token.new('ERC Token 3', 'ERC3', 0, 100000);
        await token.transfer(converter.address, 100);
        let balance = await token.balanceOf.call(converter.address);
        assert.equal(balance, 100);

        await converter.withdrawTokens(token.address, accounts[1], 50);
        balance = await token.balanceOf.call(accounts[1]);
        assert.equal(balance, 50);
    });
 
    it('should throw when the owner attempts to withdraw a reserve token while the converter is active', async () => {
        let converter = await initConverter(accounts, true);

        await utils.catchRevert(converter.withdrawTokens(reserveToken.address, accounts[1], 50));
    });

    it('should throw when a non owner attempts to withdraw a non reserve token while the converter is not active', async () => {
        let converter = await initConverter(accounts, false);

        let token = await ERC20Token.new('ERC Token 3', 'ERC3', 0, 100000);
        await token.transfer(converter.address, 100);
        let balance = await token.balanceOf.call(converter.address);
        assert.equal(balance, 100);

        await utils.catchRevert(converter.withdrawTokens(token.address, accounts[1], 50, { from: accounts[2] }));
    });

    it('should throw when a non owner attempts to withdraw a reserve token while the converter is not active', async () => {
        let converter = await initConverter(accounts, false);

        await utils.catchRevert(converter.withdrawTokens(reserveToken.address, accounts[1], 50, { from: accounts[2] }));
    });

    it('should throw when a non owner attempts to withdraw a reserve token while the converter is active', async () => {
        let converter = await initConverter(accounts, true);

        await utils.catchRevert(converter.withdrawTokens(reserveToken.address, accounts[1], 50, { from: accounts[2] }));
    });

    it('verifies that the owner can upgrade the converter while the converter is active', async () => {
        let converter = await initConverter(accounts, true);
        await converter.upgrade();
    });

    it('verifies that the owner can upgrade the converter while the converter is not active', async () => {
        let converter = await initConverter(accounts, false);
        await converter.upgrade();
    });

    it('verifies that the owner can upgrade the converter while the converter using the legacy upgrade function', async () => {
        let converter = await initConverter(accounts, true);
        await converter.transferOwnership(upgrader.address);
        await upgrader.upgradeOld(converter.address, web3.fromUtf8("0.9"));
    });

    it('should throw when a non owner attempts to upgrade the converter', async () => {
        let converter = await initConverter(accounts, true);

        await utils.catchRevert(converter.upgrade({ from: accounts[1] }));
    });

    it('verifies that getReturn returns a valid amount', async () => {
        let converter = await initConverter(accounts, true);
        let returnAmount = (await converter.getReturn.call(reserveToken.address, tokenAddress, 500))[0];
        assert.isNumber(returnAmount.toNumber());
        assert.notEqual(returnAmount.toNumber(), 0);
    });

    it('verifies that getReturn returns the same amount as getPurchaseReturn when converting from a reserve to the token', async () => {
        let converter = await initConverter(accounts, true);
        let returnAmount = (await converter.getReturn.call(reserveToken.address, tokenAddress, 500))[0];
        let purchaseReturnAmount = (await converter.getPurchaseReturn.call(reserveToken.address, 500, 0))[0];
        assert.equal(returnAmount.toNumber(), purchaseReturnAmount.toNumber());
    });

    it('verifies that getReturn returns the same amount as getSaleReturn when converting from the token to a reserve', async () => {
        let converter = await initConverter(accounts, true);
        let returnAmount = (await converter.getReturn.call(tokenAddress, reserveToken.address, 500))[0];
        let saleReturnAmount = (await converter.getSaleReturn.call(reserveToken.address, 500))[0];
        assert.isNumber(returnAmount.toNumber());
        assert.notEqual(returnAmount.toNumber(), 0);
        assert.equal(returnAmount.toNumber(), saleReturnAmount.toNumber());
    });

    it('verifies that getReturn returns the same amount as buy -> sell when converting between 2 reserves', async () => {
        let converter = await initConverter(accounts, true);
        let returnAmount = (await converter.getReturn.call(reserveToken.address, reserveToken2.address, 500))[0];

        await reserveToken.approve(converter.address, 500);
        let purchaseRes = await converter.convert(reserveToken.address, tokenAddress, 500, 1);
        let purchaseAmount = getConversionAmount(purchaseRes);
        let saleRes = await converter.convert(tokenAddress, reserveToken2.address, purchaseAmount, 1);
        let saleAmount = getConversionAmount(saleRes);

        // converting directly between 2 tokens is more efficient than buying and then selling
        // which might result in a very small rounding difference
        assert(returnAmount.minus(saleAmount).absoluteValue().toNumber() < 2);
    });

    it('verifies that Conversion event returns conversion fee after buying', async () => {
        let converter = await initConverter(accounts, true, 5000);
        await converter.setConversionFee(3000);
        await reserveToken.approve(converter.address, 500);
        let purchaseRes = await converter.convert(reserveToken.address, tokenAddress, 500, 1);
        assert(purchaseRes.logs.length > 0 && purchaseRes.logs[0].event == 'Conversion');
        assert('_conversionFee' in purchaseRes.logs[0].args);
    });

    it('verifies that Conversion event returns conversion fee after selling', async () => {
        let converter = await initConverter(accounts, true, 5000);
        await converter.setConversionFee(3000);
        await reserveToken.approve(converter.address, 500);
        let saleRes = await converter.convert(tokenAddress, reserveToken.address, 500, 1);
        assert(saleRes.logs.length > 0 && saleRes.logs[0].event == 'Conversion');
        assert('_conversionFee' in saleRes.logs[0].args);
    });

    it('should throw when attempting to get the return with an invalid from token adress', async () => {
        let converter = await initConverter(accounts, true);

        await utils.catchRevert(converter.getReturn.call(utils.zeroAddress, reserveToken2.address, 500));
    });

    it('should throw when attempting to get the return with an invalid to token address', async () => {
        let converter = await initConverter(accounts, true);

        await utils.catchRevert(converter.getReturn.call(reserveToken.address, utils.zeroAddress, 500));
    });

    it('should throw when attempting to get the return with identical from/to addresses', async () => {
        let converter = await initConverter(accounts, true);

        await utils.catchRevert(converter.getReturn.call(reserveToken.address, reserveToken.address, 500));
    });

    it('should throw when attempting to get the purchase return while the converter is not active', async () => {
        let converter = await initConverter(accounts, false);

        await utils.catchRevert(converter.getPurchaseReturn.call(reserveToken.address, 500, 0));
    });

    it('should throw when attempting to get the purchase return with a non reserve address', async () => {
        let converter = await initConverter(accounts, true);

        await utils.catchRevert(converter.getPurchaseReturn.call(tokenAddress, 500, 0));
    });

    it('should throw when attempting to get the sale return while the converter is not active', async () => {
        let converter = await initConverter(accounts, false);

        await utils.catchRevert(converter.getSaleReturn.call(reserveToken.address, 500));
    });

    it('should throw when attempting to get the sale return with a non reserve address', async () => {
        let converter = await initConverter(accounts, true);

        await utils.catchRevert(converter.getSaleReturn.call(tokenAddress, 500));
    });

    it('verifies that convert returns a valid amount', async () => {
        let converter = await initConverter(accounts, true);
        await reserveToken.approve(converter.address, 500);
        let res = await converter.convert(reserveToken.address, tokenAddress, 500, 1);
        let conversionAmount = getConversionAmount(res);
        assert.isNumber(conversionAmount);
        assert.notEqual(conversionAmount, 0);
    });

    it('verifies that selling right after buying does not result in an amount greater than the original purchase amount', async () => {
        let converter = await initConverter(accounts, true);
        await reserveToken.approve(converter.address, 500);
        let purchaseRes = await converter.convert(reserveToken.address, tokenAddress, 500, 1);
        let purchaseAmount = getConversionAmount(purchaseRes);
        let saleRes = await converter.convert(tokenAddress, reserveToken.address, purchaseAmount, 1);
        let saleAmount = getConversionAmount(saleRes);
        assert(saleAmount <= 500);
    });

    it('verifies that buying right after selling does not result in an amount greater than the original sale amount', async () => {
        let converter = await initConverter(accounts, true);
        let saleRes = await converter.convert(tokenAddress, reserveToken.address, 500, 1);
        let saleAmount = getConversionAmount(saleRes);
        await reserveToken.approve(converter.address, 500);
        let purchaseRes = await converter.convert(reserveToken.address, tokenAddress, saleAmount, 1);
        let purchaseAmount = getConversionAmount(purchaseRes);

        assert(purchaseAmount <= 500);
    });

    it('should throw when attempting to convert with an invalid from token adress', async () => {
        let converter = await initConverter(accounts, true);
        await reserveToken.approve(converter.address, 500);

        await utils.catchRevert(converter.convert(utils.zeroAddress, reserveToken2.address, 500, 1));
    });

    it('should throw when attempting to convert with an invalid to token address', async () => {
        let converter = await initConverter(accounts, true);
        await reserveToken.approve(converter.address, 500);

        await utils.catchRevert(converter.convert(reserveToken.address, utils.zeroAddress, 500, 1));
    });

    it('should throw when attempting to convert with identical from/to addresses', async () => {
        let converter = await initConverter(accounts, true);
        await reserveToken.approve(converter.address, 500);

        await utils.catchRevert(converter.convert(reserveToken.address, reserveToken.address, 500, 0));
    });

    it('should throw when attempting to convert with 0 minimum requested amount', async () => {
        let converter = await initConverter(accounts, true);
        await reserveToken.approve(converter.address, 500);

        await utils.catchRevert(converter.convert(reserveToken.address, reserveToken2.address, 500, 2000));
    });

    it('should throw when attempting to convert when the return is smaller than the minimum requested amount', async () => {
        let converter = await initConverter(accounts, true);
        await reserveToken.approve(converter.address, 500);

        await utils.catchRevert(converter.convert(reserveToken.address, reserveToken2.address, 500, 2000));
    });

    it('verifies balances after buy', async () => {
        let converter = await initConverter(accounts, true);

        let tokenPrevBalance = await token.balanceOf.call(accounts[0]);
        let reserveTokenPrevBalance = await reserveToken.balanceOf.call(accounts[0]);

        await reserveToken.approve(converter.address, 500);
        let purchaseRes = await converter.convert(reserveToken.address, tokenAddress, 500, 1);
        let purchaseAmount = getConversionAmount(purchaseRes);

        let reserveTokenNewBalance = await reserveToken.balanceOf.call(accounts[0]);
        assert.equal(reserveTokenNewBalance.toNumber(), reserveTokenPrevBalance.minus(500).toNumber());

        let tokenNewBalance = await token.balanceOf.call(accounts[0]);
        assert.equal(tokenNewBalance.toNumber(), tokenPrevBalance.plus(purchaseAmount).toNumber());
    });

    it('should throw when attempting to buy while the converter is not active', async () => {
        let converter = await initConverter(accounts, false);
        await reserveToken.approve(converter.address, 500);

        await utils.catchRevert(converter.convert(reserveToken.address, tokenAddress, 500, 1));
    });

    it('should throw when attempting to buy with a non reserve address', async () => {
        let converter = await initConverter(accounts, true);
        await reserveToken.approve(converter.address, 500);

        await utils.catchRevert(converter.convert(tokenAddress, tokenAddress, 500, 1));
    });

    it('should throw when attempting to buy while the purchase yields 0 return', async () => {
        let converter = await initConverter(accounts, true);
        await reserveToken.approve(converter.address, 500);

        await utils.catchRevert(converter.convert(reserveToken.address, tokenAddress, 0, 1));
    });

    it('should throw when attempting to buy with 0 minimum requested amount', async () => {
        let converter = await initConverter(accounts, true);
        await reserveToken.approve(converter.address, 500);

        await utils.catchRevert(converter.convert(reserveToken.address, tokenAddress, 500, 0));
    });

    it('should throw when attempting to buy without first approving the converter to transfer from the buyer account in the reserve contract', async () => {
        let converter = await initConverter(accounts, true);

        await utils.catchRevert(converter.convert(reserveToken.address, tokenAddress, 500, 1));
    });

    it('verifies balances after sell', async () => {
        let converter = await initConverter(accounts, true);

        let tokenPrevBalance = await token.balanceOf.call(accounts[0]);
        let reserveTokenPrevBalance = await reserveToken.balanceOf.call(accounts[0]);

        let saleRes = await converter.convert(tokenAddress, reserveToken.address, 500, 1);
        let saleAmount = getConversionAmount(saleRes);

        let reserveTokenNewBalance = await reserveToken.balanceOf.call(accounts[0]);
        assert.equal(reserveTokenNewBalance.toNumber(), reserveTokenPrevBalance.plus(saleAmount).toNumber());

        let tokenNewBalance = await token.balanceOf.call(accounts[0]);
        assert.equal(tokenNewBalance.toNumber(), tokenPrevBalance.minus(500).toNumber());
    });

    it('should throw when attempting to sell while the converter is not active', async () => {
        let converter = await initConverter(accounts, false);

        await utils.catchRevert(converter.convert(tokenAddress, reserveToken.address, 500, 1));
    });

    it('should throw when attempting to sell with a non reserve address', async () => {
        let converter = await initConverter(accounts, true);

        await utils.catchRevert(converter.convert(tokenAddress, tokenAddress, 500, 1));
    });

    it('should throw when attempting to sell while the sale yields 0 return', async () => {
        let converter = await initConverter(accounts, true);

        await utils.catchRevert(converter.convert(tokenAddress, reserveToken.address, 0, 1));
    });

    it('should throw when attempting to sell with amount greater then the seller balance', async () => {
        let converter = await initConverter(accounts, true);

        await utils.catchRevert(converter.convert(tokenAddress, reserveToken.address, 30000, 1));
    });

    it('should throw when attempting to execute fund on a single-reserve converter', async () => {
        let converter = await BancorConverter.new(tokenAddress, contractRegistry.address, 0, reserveToken.address, 1000000);

        await utils.catchRevert(converter.fund(1));
    });

    it('should throw when attempting to execute liquidate on a single-reserve converter', async () => {
        let converter = await BancorConverter.new(tokenAddress, contractRegistry.address, 0, reserveToken.address, 1000000);

        await utils.catchRevert(converter.liquidate(1));
    });

    it('verifies that getReturn returns the same amount as getCrossReserveReturn when converting between 2 reserves', async () => {
        let converter = await initConverter(accounts, true);
        let returnAmount = (await converter.getReturn.call(reserveToken.address, reserveToken2.address, 500))[0];
        let returnAmount2 = (await converter.getCrossReserveReturn.call(reserveToken.address, reserveToken2.address, 500, 0))[0];
        assert.equal(returnAmount.toNumber(), returnAmount2.toNumber());
    });

    it('verifies that getCrossReserveReturn returns the same amount as converting between 2 reserves', async () => {
        let converter = await initConverter(accounts, true);
        let returnAmount = (await converter.getCrossReserveReturn.call(reserveToken.address, reserveToken2.address, 500, 0))[0];

        await reserveToken.approve(converter.address, 500);
        let convertRes = await converter.convert(reserveToken.address, reserveToken2.address, 500, 1);
        let returnAmount2 = getConversionAmount(convertRes);

        assert.equal(returnAmount.toNumber(), returnAmount2);
    });

    it('verifies that getCrossReserveReturn returns the same amount as converting between 2 reserves', async () => {
        let converter = await initConverter(accounts, true);
        let returnAmount = (await converter.getCrossReserveReturn.call(reserveToken.address, reserveToken2.address, 500, 0))[0];

        await reserveToken.approve(converter.address, 500);
        let convertRes = await converter.convert(reserveToken.address, reserveToken2.address, 500, 1);
        let returnAmount2 = getConversionAmount(convertRes);

        assert.equal(returnAmount.toNumber(), returnAmount2);
    });

    for (const percent of [50, 75, 100]) {
        it(`verifies that fund executes when the total reserve ratio equals ${percent}%`, async () => {
            let converter = await initConverter(accounts, false);
            await converter.addReserve(reserveToken3.address, (percent - 40) * 10000);

            await reserveToken3.transfer(converter.address, 6000);

            await token.transferOwnership(converter.address);
            await converter.acceptTokenOwnership();

            let prevBalance = await token.balanceOf.call(accounts[0]);
            await reserveToken.approve(converter.address, 100000);
            await reserveToken2.approve(converter.address, 100000);
            await reserveToken3.approve(converter.address, 100000);
            await converter.fund(100);
            let balance = await token.balanceOf.call(accounts[0]);

            assert.equal(balance.toNumber(), prevBalance.toNumber() + 100);
        });
    }

    it('verifies that fund gets the correct reserve balance amounts from the caller', async () => {
        let converter = await initConverter(accounts, false);
        await converter.addReserve(reserveToken3.address, 600000);

        await reserveToken3.transfer(converter.address, 6000);

        await token.transferOwnership(converter.address);
        await converter.acceptTokenOwnership();

        await reserveToken.transfer(accounts[9], 5000);
        await reserveToken2.transfer(accounts[9], 5000);
        await reserveToken3.transfer(accounts[9], 5000);

        let supply = await token.totalSupply.call();
        let percentage = 100 / (supply / 19);
        let prevReserve1Balance = await converter.getReserveBalance.call(reserveToken.address);
        let prevReserve2Balance = await converter.getReserveBalance.call(reserveToken2.address);
        let prevReserve3Balance = await converter.getReserveBalance.call(reserveToken3.address);
        let token1Amount = prevReserve1Balance * percentage / 100;
        let token2Amount = prevReserve2Balance * percentage / 100;
        let token3Amount = prevReserve3Balance * percentage / 100;

        await reserveToken.approve(converter.address, 100000, { from: accounts[9] });
        await reserveToken2.approve(converter.address, 100000, { from: accounts[9] });
        await reserveToken3.approve(converter.address, 100000, { from: accounts[9] });
        await converter.fund(19, { from: accounts[9] });

        let reserve1Balance = await converter.getReserveBalance.call(reserveToken.address);
        let reserve2Balance = await converter.getReserveBalance.call(reserveToken2.address);
        let reserve3Balance = await converter.getReserveBalance.call(reserveToken3.address);

        assert.equal(reserve1Balance.toNumber(), prevReserve1Balance.plus(Math.ceil(token1Amount)));
        assert.equal(reserve2Balance.toNumber(), prevReserve2Balance.plus(Math.ceil(token2Amount)));
        assert.equal(reserve3Balance.toNumber(), prevReserve3Balance.plus(Math.ceil(token3Amount)));

        let token1Balance = await reserveToken.balanceOf.call(accounts[9]);
        let token2Balance = await reserveToken2.balanceOf.call(accounts[9]);
        let token3Balance = await reserveToken3.balanceOf.call(accounts[9]);

        await reserveToken.transfer(accounts[0], token1Balance, { from: accounts[9] });
        await reserveToken2.transfer(accounts[0], token2Balance, { from: accounts[9] });
        await reserveToken3.transfer(accounts[0], token3Balance, { from: accounts[9] });
    });

    it('verifies that increasing the liquidity by a large amount gets the correct reserve balance amounts from the caller', async () => {
        let converter = await initConverter(accounts, false);
        await converter.addReserve(reserveToken3.address, 600000);

        await reserveToken3.transfer(converter.address, 6000);

        await token.transferOwnership(converter.address);
        await converter.acceptTokenOwnership();

        await reserveToken.transfer(accounts[9], 500000);
        await reserveToken2.transfer(accounts[9], 500000);
        await reserveToken3.transfer(accounts[9], 500000);

        let supply = await token.totalSupply.call();
        let percentage = 100 / (supply / 140854);
        let prevReserve1Balance = await converter.getReserveBalance.call(reserveToken.address);
        let prevReserve2Balance = await converter.getReserveBalance.call(reserveToken2.address);
        let prevReserve3Balance = await converter.getReserveBalance.call(reserveToken3.address);
        let token1Amount = prevReserve1Balance * percentage / 100;
        let token2Amount = prevReserve2Balance * percentage / 100;
        let token3Amount = prevReserve3Balance * percentage / 100;

        await reserveToken.approve(converter.address, 100000, { from: accounts[9] });
        await reserveToken2.approve(converter.address, 100000, { from: accounts[9] });
        await reserveToken3.approve(converter.address, 100000, { from: accounts[9] });
        await converter.fund(140854, { from: accounts[9] });

        let reserve1Balance = await converter.getReserveBalance.call(reserveToken.address);
        let reserve2Balance = await converter.getReserveBalance.call(reserveToken2.address);
        let reserve3Balance = await converter.getReserveBalance.call(reserveToken3.address);

        assert.equal(reserve1Balance.toNumber(), prevReserve1Balance.plus(Math.ceil(token1Amount)));
        assert.equal(reserve2Balance.toNumber(), prevReserve2Balance.plus(Math.ceil(token2Amount)));
        assert.equal(reserve3Balance.toNumber(), prevReserve3Balance.plus(Math.ceil(token3Amount)));

        let token1Balance = await reserveToken.balanceOf.call(accounts[9]);
        let token2Balance = await reserveToken2.balanceOf.call(accounts[9]);
        let token3Balance = await reserveToken3.balanceOf.call(accounts[9]);

        await reserveToken.transfer(accounts[0], token1Balance, { from: accounts[9] });
        await reserveToken2.transfer(accounts[0], token2Balance, { from: accounts[9] });
        await reserveToken3.transfer(accounts[0], token3Balance, { from: accounts[9] });
    });

    it('should throw when attempting to fund the converter with insufficient funds', async () => {
        let converter = await initConverter(accounts, false);
        await converter.addReserve(reserveToken3.address, 600000);

        await reserveToken3.transfer(converter.address, 6000);

        await token.transferOwnership(converter.address);
        await converter.acceptTokenOwnership();

        await reserveToken.transfer(accounts[9], 100);
        await reserveToken2.transfer(accounts[9], 100);
        await reserveToken3.transfer(accounts[9], 100);

        await reserveToken.approve(converter.address, 100000, { from: accounts[9] });
        await reserveToken2.approve(converter.address, 100000, { from: accounts[9] });
        await reserveToken3.approve(converter.address, 100000, { from: accounts[9] });
        await converter.fund(5, { from: accounts[9] });

        await utils.catchRevert(converter.fund(600, { from: accounts[9] }));
        let token1Balance = await reserveToken.balanceOf.call(accounts[9]);
        let token2Balance = await reserveToken2.balanceOf.call(accounts[9]);
        let token3Balance = await reserveToken3.balanceOf.call(accounts[9]);

        await reserveToken.transfer(accounts[0], token1Balance, { from: accounts[9] });
        await reserveToken2.transfer(accounts[0], token2Balance, { from: accounts[9] });
        await reserveToken3.transfer(accounts[0], token3Balance, { from: accounts[9] });
        
    });

    for (const percent of [50, 75, 100]) {
        it(`verifies that liquidate executes when the total reserve ratio equals ${percent}%`, async () => {
            let converter = await initConverter(accounts, false);
            await converter.addReserve(reserveToken3.address, (percent - 40) * 10000);

            await reserveToken3.transfer(converter.address, 6000);

            await token.transferOwnership(converter.address);
            await converter.acceptTokenOwnership();

            let prevSupply = await token.totalSupply.call();
            await converter.liquidate(100);
            let supply = await token.totalSupply();

            assert.equal(prevSupply - 100, supply);
        });
    }

    it('verifies that liquidate sends the correct reserve balance amounts to the caller', async () => {
        let converter = await initConverter(accounts, false);
        await converter.addReserve(reserveToken3.address, 600000);

        await reserveToken3.transfer(converter.address, 6000);

        await token.transferOwnership(converter.address);
        await converter.acceptTokenOwnership();

        await token.transfer(accounts[9], 100);

        let supply = await token.totalSupply.call();
        let percentage = 100 / (supply / 19);
        let reserve1Balance = await converter.getReserveBalance.call(reserveToken.address);
        let reserve2Balance = await converter.getReserveBalance.call(reserveToken2.address);
        let reserve3Balance = await converter.getReserveBalance.call(reserveToken3.address);
        let token1Amount = reserve1Balance * percentage / 100;
        let token2Amount = reserve2Balance * percentage / 100;
        let token3Amount = reserve3Balance * percentage / 100;

        await converter.liquidate(19, { from: accounts[9] });

        let token1Balance = await reserveToken.balanceOf.call(accounts[9]);
        let token2Balance = await reserveToken2.balanceOf.call(accounts[9]);
        let token3Balance = await reserveToken3.balanceOf.call(accounts[9]);

        assert.equal(token1Balance.toNumber(), Math.floor(token1Amount));
        assert.equal(token2Balance.toNumber(), Math.floor(token2Amount));
        assert.equal(token3Balance.toNumber(), Math.floor(token3Amount));

        await reserveToken.transfer(accounts[0], token1Balance, { from: accounts[9] });
        await reserveToken2.transfer(accounts[0], token2Balance, { from: accounts[9] });
        await reserveToken3.transfer(accounts[0], token3Balance, { from: accounts[9] });
    });

    it('verifies that liquidating a large amount sends the correct reserve balance amounts to the caller', async () => {
        let converter = await initConverter(accounts, false);
        await converter.addReserve(reserveToken3.address, 600000);

        await reserveToken3.transfer(converter.address, 6000);

        await token.transferOwnership(converter.address);
        await converter.acceptTokenOwnership();

        await token.transfer(accounts[9], 15000);

        let supply = await token.totalSupply.call();
        let percentage = 100 / (supply / 14854);
        let reserve1Balance = await converter.getReserveBalance.call(reserveToken.address);
        let reserve2Balance = await converter.getReserveBalance.call(reserveToken2.address);
        let reserve3Balance = await converter.getReserveBalance.call(reserveToken3.address);
        let token1Amount = reserve1Balance * percentage / 100;
        let token2Amount = reserve2Balance * percentage / 100;
        let token3Amount = reserve3Balance * percentage / 100;

        await converter.liquidate(14854, { from: accounts[9] });

        supply = await token.totalSupply.call();
        let token1Balance = await reserveToken.balanceOf.call(accounts[9]);
        let token2Balance = await reserveToken2.balanceOf.call(accounts[9]);
        let token3Balance = await reserveToken3.balanceOf.call(accounts[9]);

        assert.equal(token1Balance.toNumber(), Math.floor(token1Amount));
        assert.equal(token2Balance.toNumber(), Math.floor(token2Amount));
        assert.equal(token3Balance.toNumber(), Math.floor(token3Amount));

        await reserveToken.transfer(accounts[0], token1Balance, { from: accounts[9] });
        await reserveToken2.transfer(accounts[0], token2Balance, { from: accounts[9] });
        await reserveToken3.transfer(accounts[0], token3Balance, { from: accounts[9] });
    });

    it('verifies that liquidating the entire supply sends the full reserve balances to the caller', async () => {
        let converter = await initConverter(accounts, false);
        await converter.addReserve(reserveToken3.address, 600000);

        await reserveToken3.transfer(converter.address, 6000);

        await token.transferOwnership(converter.address);
        await converter.acceptTokenOwnership();

        await token.transfer(accounts[9], 20000);

        let reserve1Balance = await converter.getReserveBalance.call(reserveToken.address);
        let reserve2Balance = await converter.getReserveBalance.call(reserveToken2.address);
        let reserve3Balance = await converter.getReserveBalance.call(reserveToken3.address);

        await converter.liquidate(20000, { from: accounts[9] });

        let supply = await token.totalSupply.call();
        let token1Balance = await reserveToken.balanceOf.call(accounts[9]);
        let token2Balance = await reserveToken2.balanceOf.call(accounts[9]);
        let token3Balance = await reserveToken3.balanceOf.call(accounts[9]);

        assert.equal(supply, 0);
        assert.equal(token1Balance.toNumber(), reserve1Balance.toNumber());
        assert.equal(token2Balance.toNumber(), reserve2Balance.toNumber());
        assert.equal(token3Balance.toNumber(), reserve3Balance.toNumber());

        await reserveToken.transfer(accounts[0], token1Balance, { from: accounts[9] });
        await reserveToken2.transfer(accounts[0], token2Balance, { from: accounts[9] });
        await reserveToken3.transfer(accounts[0], token3Balance, { from: accounts[9] });
    });

    it('should throw when attempting to liquidate with insufficient funds', async () => {
        let converter = await initConverter(accounts, false);
        await converter.addReserve(reserveToken3.address, 600000);

        await reserveToken3.transfer(converter.address, 6000);

        await token.transferOwnership(converter.address);
        await converter.acceptTokenOwnership();

        await token.transfer(accounts[9], 100);

        await converter.liquidate(5, { from: accounts[9] });

        await utils.catchRevert(converter.liquidate(600, { from: accounts[9] }));
    });

    it('should throw when attempting to register the registry to the zero address', async () => {
        await utils.catchRevert(contractRegistry.registerAddress(ContractRegistryClient.CONTRACT_REGISTRY, utils.zeroAddress));
    });

    it('should throw when attempting to update the registry when it points to the zero address', async () => {
        let converter = await initConverter(accounts, false);

        await utils.catchRevert(converter.updateRegistry());
        assert.equal(await converter.registry.call(), contractRegistry.address);
        assert.equal(await converter.prevRegistry.call(), contractRegistry.address);
    });

    it('should throw when attempting to update the registry when it points to the current registry', async () => {
        let converter = await initConverter(accounts, false);

        await contractRegistry.registerAddress(ContractRegistryClient.CONTRACT_REGISTRY, contractRegistry.address);
        await utils.catchRevert(converter.updateRegistry());
        assert.equal(await converter.registry.call(), contractRegistry.address);
        assert.equal(await converter.prevRegistry.call(), contractRegistry.address);
    });

    it('should throw when attempting to update the registry when it points to a new registry which points to the zero address', async () => {
        let converter = await initConverter(accounts, false);

        let newRegistry = await ContractRegistry.new();
        await contractRegistry.registerAddress(ContractRegistryClient.CONTRACT_REGISTRY, newRegistry.address);
        await utils.catchRevert(converter.updateRegistry());
        assert.equal(await converter.registry.call(), contractRegistry.address);
        assert.equal(await converter.prevRegistry.call(), contractRegistry.address);

        // set the original registry back
        await contractRegistry.registerAddress(ContractRegistryClient.CONTRACT_REGISTRY, contractRegistry.address);
    });

    it('should allow anyone to update the registry address', async () => {
        let converter = await initConverter(accounts, false);
        let newRegistry = await ContractRegistry.new();

        await contractRegistry.registerAddress(ContractRegistryClient.CONTRACT_REGISTRY, newRegistry.address);
        await newRegistry.registerAddress(ContractRegistryClient.CONTRACT_REGISTRY, newRegistry.address);
        await converter.updateRegistry({ from: accounts[1] });

        assert.equal(await converter.registry.call(), newRegistry.address);
        assert.equal(await converter.prevRegistry.call(), contractRegistry.address);

        // set the original registry back
        await contractRegistry.registerAddress(ContractRegistryClient.CONTRACT_REGISTRY, contractRegistry.address);
    });

    it('should allow the owner to restore the previous registry and disable updates', async () => {
        let converter = await initConverter(accounts, false);
        let newRegistry = await ContractRegistry.new();

        await contractRegistry.registerAddress(ContractRegistryClient.CONTRACT_REGISTRY, newRegistry.address);
        await newRegistry.registerAddress(ContractRegistryClient.CONTRACT_REGISTRY, newRegistry.address);
        await converter.updateRegistry({ from: accounts[1] });

        await converter.restoreRegistry({ from: accounts[0] });

        assert.equal(await converter.registry.call(), contractRegistry.address);
        assert.equal(await converter.prevRegistry.call(), contractRegistry.address);

        await converter.restrictRegistryUpdate(true, { from: accounts[0] });
        await utils.catchRevert(converter.updateRegistry({ from: accounts[1] }));

        await converter.updateRegistry({ from: accounts[0] });
        assert.equal(await converter.registry.call(), newRegistry.address);
        assert.equal(await converter.prevRegistry.call(), contractRegistry.address);

        // re register address
        await contractRegistry.registerAddress(ContractRegistryClient.CONTRACT_REGISTRY, contractRegistry.address);
    });

    it('verifies that getReturn returns the same amount as buy -> sell when converting between 2 reserves', async () => {
        let converter = await initConverter(accounts, true);
        let returnAmount = (await converter.getReturn.call(reserveToken.address, reserveToken2.address, 500))[0];

        await reserveToken.approve(converter.address, 500);
        let purchaseRes = await converter.convert2(reserveToken.address, tokenAddress, 500, 1, utils.zeroAddress, 0);
        let purchaseAmount = getConversionAmount(purchaseRes);
        let saleRes = await converter.convert2(tokenAddress, reserveToken2.address, purchaseAmount, 1, utils.zeroAddress, 0);
        let saleAmount = getConversionAmount(saleRes);

        // converting directly between 2 tokens is more efficient than buying and then selling
        // which might result in a very small rounding difference
        assert(returnAmount.minus(saleAmount).absoluteValue().toNumber() < 2);
    });

    it('verifies that Conversion event returns conversion fee after buying', async () => {
        let converter = await initConverter(accounts, true, 5000);
        await converter.setConversionFee(3000);
        await reserveToken.approve(converter.address, 500);
        let purchaseRes = await converter.convert2(reserveToken.address, tokenAddress, 500, 1, utils.zeroAddress, 0);
        assert(purchaseRes.logs.length > 0 && purchaseRes.logs[0].event == 'Conversion');
        assert('_conversionFee' in purchaseRes.logs[0].args);
    });

    it('verifies that Conversion event returns conversion fee after selling', async () => {
        let converter = await initConverter(accounts, true, 5000);
        await converter.setConversionFee(3000);
        await reserveToken.approve(converter.address, 500);
        let saleRes = await converter.convert2(tokenAddress, reserveToken.address, 500, 1, utils.zeroAddress, 0);
        assert(saleRes.logs.length > 0 && saleRes.logs[0].event == 'Conversion');
        assert('_conversionFee' in saleRes.logs[0].args);
    });

<<<<<<< HEAD
    it('should throw when attempting to get the return with an invalid from token adress', async () => {
        let converter = await initConverter(accounts, true);

        await utils.catchRevert(converter.getReturn.call('0x0', reserveToken2.address, 500));
    });

    it('should throw when attempting to get the return with an invalid to token address', async () => {
        let converter = await initConverter(accounts, true);

        await utils.catchRevert(converter.getReturn.call(reserveToken.address, '0x0', 500));
    });

    it('should throw when attempting to get the return with identical from/to addresses', async () => {
        let converter = await initConverter(accounts, true);

        await utils.catchRevert(converter.getReturn.call(reserveToken.address, reserveToken.address, 500));
    });

    it('should throw when attempting to get the purchase return while the converter is not active', async () => {
        let converter = await initConverter(accounts, false);

        await utils.catchRevert(converter.getPurchaseReturn.call(reserveToken.address, 500, 0));
    });

    it('should throw when attempting to get the purchase return with a non reserve address', async () => {
        let converter = await initConverter(accounts, true);

        await utils.catchRevert(converter.getPurchaseReturn.call(tokenAddress, 500, 0));
    });

    it('should throw when attempting to get the sale return while the converter is not active', async () => {
        let converter = await initConverter(accounts, false);

        await utils.catchRevert(converter.getSaleReturn.call(reserveToken.address, 500));
    });

    it('should throw when attempting to get the sale return with a non reserve address', async () => {
        let converter = await initConverter(accounts, true);

        await utils.catchRevert(converter.getSaleReturn.call(tokenAddress, 500));
    });

=======
>>>>>>> 8903c4a6
    it('verifies that convert2 returns a valid amount', async () => {
        let converter = await initConverter(accounts, true);
        await reserveToken.approve(converter.address, 500);
        let res = await converter.convert2(reserveToken.address, tokenAddress, 500, 1, utils.zeroAddress, 0);
        let conversionAmount = getConversionAmount(res);
        assert.isNumber(conversionAmount);
        assert.notEqual(conversionAmount, 0);
    });

    it('verifies that selling right after buying does not result in an amount greater than the original purchase amount', async () => {
        let converter = await initConverter(accounts, true);
        await reserveToken.approve(converter.address, 500);
        let purchaseRes = await converter.convert2(reserveToken.address, tokenAddress, 500, 1, utils.zeroAddress, 0);
        let purchaseAmount = getConversionAmount(purchaseRes);
        let saleRes = await converter.convert2(tokenAddress, reserveToken.address, purchaseAmount, 1, utils.zeroAddress, 0);
        let saleAmount = getConversionAmount(saleRes);
        assert(saleAmount <= 500);
    });

    it('verifies that buying right after selling does not result in an amount greater than the original sale amount', async () => {
        let converter = await initConverter(accounts, true);
        let saleRes = await converter.convert2(tokenAddress, reserveToken.address, 500, 1, utils.zeroAddress, 0);
        let saleAmount = getConversionAmount(saleRes);
        await reserveToken.approve(converter.address, 500);
        let purchaseRes = await converter.convert2(reserveToken.address, tokenAddress, saleAmount, 1, utils.zeroAddress, 0);
        let purchaseAmount = getConversionAmount(purchaseRes);

        assert(purchaseAmount <= 500);
    });

    it('should throw when attempting to convert2 with an invalid from token adress', async () => {
        let converter = await initConverter(accounts, true);
        await reserveToken.approve(converter.address, 500);

        await utils.catchRevert(converter.convert2(utils.zeroAddress, reserveToken2.address, 500, 1, utils.zeroAddress, 0));
    });

    it('should throw when attempting to convert2 with an invalid to token address', async () => {
        let converter = await initConverter(accounts, true);
        await reserveToken.approve(converter.address, 500);

        await utils.catchRevert(converter.convert2(reserveToken.address, utils.zeroAddress, 500, 1, utils.zeroAddress, 0));
    });

    it('should throw when attempting to convert2 with identical from/to addresses', async () => {
        let converter = await initConverter(accounts, true);
        await reserveToken.approve(converter.address, 500);

        await utils.catchRevert(converter.convert2(reserveToken.address, reserveToken.address, 500, 0, utils.zeroAddress, 0));
    });

    it('should throw when attempting to convert2 with 0 minimum requested amount', async () => {
        let converter = await initConverter(accounts, true);
        await reserveToken.approve(converter.address, 500);

        await utils.catchRevert(converter.convert2(reserveToken.address, reserveToken2.address, 500, 2000, utils.zeroAddress, 0));
    });

    it('should throw when attempting to convert2 when the return is smaller than the minimum requested amount', async () => {
        let converter = await initConverter(accounts, true);
        await reserveToken.approve(converter.address, 500);

        await utils.catchRevert(converter.convert2(reserveToken.address, reserveToken2.address, 500, 2000, utils.zeroAddress, 0));
    });

    it('verifies balances after buy', async () => {
        let converter = await initConverter(accounts, true);

        let tokenPrevBalance = await token.balanceOf.call(accounts[0]);
        let reserveTokenPrevBalance = await reserveToken.balanceOf.call(accounts[0]);

        await reserveToken.approve(converter.address, 500);
        let purchaseRes = await converter.convert2(reserveToken.address, tokenAddress, 500, 1, utils.zeroAddress, 0);
        let purchaseAmount = getConversionAmount(purchaseRes);

        let reserveTokenNewBalance = await reserveToken.balanceOf.call(accounts[0]);
        assert.equal(reserveTokenNewBalance.toNumber(), reserveTokenPrevBalance.minus(500).toNumber());

        let tokenNewBalance = await token.balanceOf.call(accounts[0]);
        assert.equal(tokenNewBalance.toNumber(), tokenPrevBalance.plus(purchaseAmount).toNumber());
    });

    it('should throw when attempting to buy while the converter is not active', async () => {
        let converter = await initConverter(accounts, false);
        await reserveToken.approve(converter.address, 500);

        await utils.catchRevert(converter.convert2(reserveToken.address, tokenAddress, 500, 1, utils.zeroAddress, 0));
    });

    it('should throw when attempting to buy with a non reserve address', async () => {
        let converter = await initConverter(accounts, true);
        await reserveToken.approve(converter.address, 500);

        await utils.catchRevert(converter.convert2(tokenAddress, tokenAddress, 500, 1, utils.zeroAddress, 0));
    });

    it('should throw when attempting to buy while the purchase yields 0 return', async () => {
        let converter = await initConverter(accounts, true);
        await reserveToken.approve(converter.address, 500);

        await utils.catchRevert(converter.convert2(reserveToken.address, tokenAddress, 0, 1, utils.zeroAddress, 0));
    });

    it('should throw when attempting to buy with 0 minimum requested amount', async () => {
        let converter = await initConverter(accounts, true);
        await reserveToken.approve(converter.address, 500);

        await utils.catchRevert(converter.convert2(reserveToken.address, tokenAddress, 500, 0, utils.zeroAddress, 0));
    });

    it('should throw when attempting to buy without first approving the converter to transfer from the buyer account in the reserve contract', async () => {
        let converter = await initConverter(accounts, true);

        await utils.catchRevert(converter.convert2(reserveToken.address, tokenAddress, 500, 1, utils.zeroAddress, 0));
    });

    it('verifies balances after sell', async () => {
        let converter = await initConverter(accounts, true);

        let tokenPrevBalance = await token.balanceOf.call(accounts[0]);
        let reserveTokenPrevBalance = await reserveToken.balanceOf.call(accounts[0]);

        let saleRes = await converter.convert2(tokenAddress, reserveToken.address, 500, 1, utils.zeroAddress, 0);
        let saleAmount = getConversionAmount(saleRes);

        let reserveTokenNewBalance = await reserveToken.balanceOf.call(accounts[0]);
        assert.equal(reserveTokenNewBalance.toNumber(), reserveTokenPrevBalance.plus(saleAmount).toNumber());

        let tokenNewBalance = await token.balanceOf.call(accounts[0]);
        assert.equal(tokenNewBalance.toNumber(), tokenPrevBalance.minus(500).toNumber());
    });

    it('should throw when attempting to sell while the converter is not active', async () => {
        let converter = await initConverter(accounts, false);

        await utils.catchRevert(converter.convert2(tokenAddress, reserveToken.address, 500, 1, utils.zeroAddress, 0));
    });

    it('should throw when attempting to sell with a non reserve address', async () => {
        let converter = await initConverter(accounts, true);

        await utils.catchRevert(converter.convert2(tokenAddress, tokenAddress, 500, 1, utils.zeroAddress, 0));
    });

    it('should throw when attempting to sell while the sale yields 0 return', async () => {
        let converter = await initConverter(accounts, true);

        await utils.catchRevert(converter.convert2(tokenAddress, reserveToken.address, 0, 1, utils.zeroAddress, 0));
    });

    it('should throw when attempting to sell with amount greater then the seller balance', async () => {
        let converter = await initConverter(accounts, true);

        await utils.catchRevert(converter.convert2(tokenAddress, reserveToken.address, 30000, 1, utils.zeroAddress, 0));
    });

    it('verifies that getReturn returns the same amount as getCrossReserveReturn when converting between 2 reserves', async () => {
        let converter = await initConverter(accounts, true);
        let returnAmount = (await converter.getReturn.call(reserveToken.address, reserveToken2.address, 500))[0];
        let returnAmount2 = (await converter.getCrossReserveReturn.call(reserveToken.address, reserveToken2.address, 500, 0))[0];
        assert.equal(returnAmount.toNumber(), returnAmount2.toNumber());
    });

    it('verifies that getCrossReserveReturn returns the same amount as converting between 2 reserves', async () => {
        let converter = await initConverter(accounts, true);
        let returnAmount = (await converter.getCrossReserveReturn.call(reserveToken.address, reserveToken2.address, 500, 0))[0];

        await reserveToken.approve(converter.address, 500);
        let convertRes = await converter.convert2(reserveToken.address, reserveToken2.address, 500, 1, utils.zeroAddress, 0);
        let returnAmount2 = getConversionAmount(convertRes);

        assert.equal(returnAmount.toNumber(), returnAmount2);
    });

    it('verifies that getCrossReserveReturn returns the same amount as converting between 2 reserves', async () => {
        let converter = await initConverter(accounts, true);
        let returnAmount = (await converter.getCrossReserveReturn.call(reserveToken.address, reserveToken2.address, 500, 0))[0];

        await reserveToken.approve(converter.address, 500);
        let convertRes = await converter.convert2(reserveToken.address, reserveToken2.address, 500, 1, utils.zeroAddress, 0);
        let returnAmount2 = getConversionAmount(convertRes);

        assert.equal(returnAmount.toNumber(), returnAmount2);
    });
});<|MERGE_RESOLUTION|>--- conflicted
+++ resolved
@@ -1190,51 +1190,6 @@
         assert('_conversionFee' in saleRes.logs[0].args);
     });
 
-<<<<<<< HEAD
-    it('should throw when attempting to get the return with an invalid from token adress', async () => {
-        let converter = await initConverter(accounts, true);
-
-        await utils.catchRevert(converter.getReturn.call('0x0', reserveToken2.address, 500));
-    });
-
-    it('should throw when attempting to get the return with an invalid to token address', async () => {
-        let converter = await initConverter(accounts, true);
-
-        await utils.catchRevert(converter.getReturn.call(reserveToken.address, '0x0', 500));
-    });
-
-    it('should throw when attempting to get the return with identical from/to addresses', async () => {
-        let converter = await initConverter(accounts, true);
-
-        await utils.catchRevert(converter.getReturn.call(reserveToken.address, reserveToken.address, 500));
-    });
-
-    it('should throw when attempting to get the purchase return while the converter is not active', async () => {
-        let converter = await initConverter(accounts, false);
-
-        await utils.catchRevert(converter.getPurchaseReturn.call(reserveToken.address, 500, 0));
-    });
-
-    it('should throw when attempting to get the purchase return with a non reserve address', async () => {
-        let converter = await initConverter(accounts, true);
-
-        await utils.catchRevert(converter.getPurchaseReturn.call(tokenAddress, 500, 0));
-    });
-
-    it('should throw when attempting to get the sale return while the converter is not active', async () => {
-        let converter = await initConverter(accounts, false);
-
-        await utils.catchRevert(converter.getSaleReturn.call(reserveToken.address, 500));
-    });
-
-    it('should throw when attempting to get the sale return with a non reserve address', async () => {
-        let converter = await initConverter(accounts, true);
-
-        await utils.catchRevert(converter.getSaleReturn.call(tokenAddress, 500));
-    });
-
-=======
->>>>>>> 8903c4a6
     it('verifies that convert2 returns a valid amount', async () => {
         let converter = await initConverter(accounts, true);
         await reserveToken.approve(converter.address, 500);
