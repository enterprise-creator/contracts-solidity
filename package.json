--- conflicted
+++ resolved
@@ -1,69 +1,4 @@
 {
-<<<<<<< HEAD
-  "name": "@bancor/contracts-solidity",
-  "version": "0.6.23",
-  "description": "The solidity version of the Bancor smart contracts is composed of many different components that work together to create the Bancor Network deployment.",
-  "repository": {
-    "type": "git",
-    "url": "git+https://github.com/bancorprotocol/contracts-solidity.git"
-  },
-  "homepage": "https://github.com/bancorprotocol/contracts-solidity#readme",
-  "bugs": {
-    "url": "https://github.com/bancorprotocol/contracts-solidity/issues"
-  },
-  "author": "Yudi Levi",
-  "license": "SEE LICENSE IN LICENSE",
-  "engines": {
-    "npm": "^3.0.0"
-  },
-  "scripts": {
-    "build": "truffle compile",
-    "test": "truffle test",
-    "coverage": "truffle run coverage",
-    "export": "node scripts/export.js",
-    "lint": "npm run lint:js && npm run lint:sol",
-    "lint:js": "eslint .",
-    "lint:sol": "solhint --max-warnings 0 \"solidity/contracts/**/*.sol\"",
-    "format": "prettier --check --write solidity/contracts/**/*.sol --config .prettierrc",
-    "deploy": "node scripts/deploy-one.js",
-    "verify": "node scripts/verify-all.js",
-    "flatten": "node scripts/flatten.js",
-    "snyk-protect": "snyk protect",
-    "prepare": "npm run snyk-protect"
-  },
-  "devDependencies": {
-    "@openzeppelin/test-helpers": "^0.5.6",
-    "@truffle/contract": "^4.2.14",
-    "bignumber.js": "^9.0.0",
-    "bn.js": "^5.1.2",
-    "chai": "^4.2.0",
-    "chai-as-promised": "^7.1.1",
-    "chai-bn": "^0.2.1",
-    "chai-string": "^1.5.0",
-    "decimal.js": "10.2.0",
-    "dirty-chai": "^2.0.1",
-    "eslint": "^7.5.0",
-    "eslint-config-standard": "^14.1.1",
-    "eslint-plugin-import": "^2.22.0",
-    "eslint-plugin-node": "^11.1.0",
-    "eslint-plugin-promise": "^4.2.1",
-    "eslint-plugin-standard": "^4.0.1",
-    "ganache-core": "^2.10.2",
-    "husky": "^4.2.5",
-    "prettier": "^2.1.2",
-    "prettier-package-json": "^2.1.3",
-    "prettier-plugin-solidity": "^1.0.0-alpha.59",
-    "snyk": "^1.369.0",
-    "solc": "^0.6.12",
-    "solhint": "^3.1.0",
-    "solidity-coverage": "^0.7.9",
-    "@bancor/token-governance": "bancorprotocol/token-governance#governor",
-    "truffle": "5.1.36",
-    "truffle-flattener": "1.4.4",
-    "web3": "1.2.11"
-  },
-  "snyk": true
-=======
     "name": "@bancor/contracts-solidity",
     "version": "0.6.23",
     "description": "The solidity version of the Bancor smart contracts is composed of many different components that work together to create the Bancor Network deployment.",
@@ -125,5 +60,4 @@
         "web3": "1.2.11"
     },
     "snyk": true
->>>>>>> 944eaa02
 }